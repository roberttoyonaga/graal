# Truffle Changelog

This changelog summarizes major changes between Truffle versions relevant to languages implementors building upon the Truffle framework. The main focus is on APIs exported by Truffle.

## Version 1.0.0 RC14
<<<<<<< HEAD

* Removed some deprecated elements:
    - EventBinding.getFilter
    - TruffleLanguage ParsingRequest.getFrame and ParsingRequest.getLocation
    - LoopCountReceiver
    - EventContext.parseInContext
    - NativeLibraryDescriptor.getBindings
    - Instrumenter.attachFactory and Instrumenter.attachListener
    - SuppressFBWarnings
    - TruffleBoundary.throwsControlFlowException
    - DebuggerTester.startEval
    - ExactMath.exact methods
    - TruffleInstrument.toString
    - TruffleInstrument.findMetaObject
    - TruffleInstrument.findSourceLocation
    - constructor of JSONStringBuilder
    - constructor of JSONHelper
    - constructor of CompilerDirectives
    - constructor of ExactMath
    - constructor of Truffle
    - constructor of NodeUtil
    - TruffleException.isTimeout
    - TruffleGraphBuilderPlugins.registerUnsafeLoadStorePlugins
    - TypedObject
    - Node.getLanguage
    - TVMCI.findLanguageClass
    - ExecutionContext and RootNode.getExecutionContext
    - FrameAccess.NONE
    - RootNode.setCalltarget
    - DirectCallNode.call and IndirectCallNode.call
    - FrameInstance.getFrame
    - Node.getAtomicLock
    - ExplodeLoop.merge
    - AcceptMessage
    - RootNode.reportLoopCount
    - GraalTruffleRuntime.getQueuedCallTargets
    - PrimitiveValueProfile.exactCompare
    - BranchProfile.isVisited
=======
* The [@Option](http://www.graalvm.org/truffle/javadoc/com/oracle/truffle/api/Option.html) annotation can now specify the [stability](https://www.graalvm.org/truffle/javadoc/org/graalvm/options/OptionStability.html) of an option.
>>>>>>> c87a7e9f

## Version 1.0.0 RC13
* Added [Debugger.getSessionCount()](https://www.graalvm.org/truffle/javadoc/com/oracle/truffle/api/debug/Debugger.html#getSessionCount--) to return the number of active debugger sessions.
* The [TruffleFile.getName()](https://www.graalvm.org/truffle/javadoc/com/oracle/truffle/api/TruffleFile.html#getName--) returns `null` for root directory.
* `TruffleLanguage` can [register additional services](https://www.graalvm.org/truffle/javadoc/com/oracle/truffle/api/TruffleLanguage.Env.html#registerService-java.lang.Object-). This change also deprecates the automatic registration of the language class as a service.
* Enabled the [experimental monomorphization heuristic](https://github.com/oracle/graal/blob/master/truffle/docs/splitting/) as default. Old heuristic still available as legacy, but will be removed soon.
* Added [TypeDescriptor.instantiable(instanceType, vararg, parameterTypes)](https://www.graalvm.org/truffle/javadoc/org/graalvm/polyglot/tck/TypeDescriptor.html#instantiable-org.graalvm.polyglot.tck.TypeDescriptor-boolean-org.graalvm.polyglot.tck.TypeDescriptor...-) into TCK to support instantiable types.
* The name of an [@Option](http://www.graalvm.org/truffle/javadoc/com/oracle/truffle/api/Option.html) can now start with a lowercase letter.
* Allowed navigation from host class to host symbol (companion object for static members) via the synthetic member `"static"`.
* Moved `getStackTrace` and `fillIn` from [TruffleStackTraceElement](https://www.graalvm.org/truffle/javadoc/com/oracle/truffle/api/TruffleStackTraceElement.html) to [TruffleStackTrace](https://www.graalvm.org/truffle/javadoc/com/oracle/truffle/api/TruffleStackTrace.html).

## Version 1.0.0 RC12
* Fixed: [Env.asHostException()](https://www.graalvm.org/truffle/javadoc/com/oracle/truffle/api/TruffleLanguage.Env.html#asHostException-java.lang.Throwable-) should throw an `IllegalArgumentException` if the provided value is not a host exception.
* Changed host exceptions' [getExceptionObject()](https://www.graalvm.org/truffle/javadoc/com/oracle/truffle/api/TruffleException.html#getExceptionObject--) to return the original host exception object.

## Version 1.0.0 RC11
* `Source` can be created from a relative `TruffleFile`.
* `Source` can be created without content using `Source.CONTENT_NONE` constant.
* `SourceSection` can be created from line/column information by [Source.createSection(startLine,startColumn,endLine,endColumn)](http://www.graalvm.org/truffle/javadoc/com/oracle/truffle/api/source/Source.html#createSection-int-int-int-int-).
* Added [SourceSection.hasLines()](http://www.graalvm.org/truffle/javadoc/com/oracle/truffle/api/source/SourceSection.html#hasLines--), [SourceSection.hasColumns()](http://www.graalvm.org/truffle/javadoc/com/oracle/truffle/api/source/SourceSection.html#hasColumns--) and [SourceSection.hasCharIndex()](http://www.graalvm.org/truffle/javadoc/com/oracle/truffle/api/source/SourceSection.html#hasCharIndex--) to distinguish which positions are defined and which are not.
* `DebuggerSession` [accepts source-path](http://www.graalvm.org/truffle/javadoc/com/oracle/truffle/api/debug/DebuggerSession.html#setSourcePath-java.lang.Iterable-) for source [resolution](http://www.graalvm.org/truffle/javadoc/com/oracle/truffle/api/debug/DebuggerSession.html#resolveSource-com.oracle.truffle.api.source.Source-).
* Added Java interop support for string to primitive type conversion.

## Version 1.0.0 RC10
* Added support for setting current working directory for TruffleFiles, see [Env.setCurrentWorkingDirectory](http://www.graalvm.org/truffle/javadoc/com/oracle/truffle/api/TruffleLanguage.Env.html#setCurrentWorkingDirectory-com.oracle.truffle.api.TruffleFile-)
* Removed deprecated `TruffleLanguage.Env.newSourceBuilder`.
* Added `TruffleLanguage.Env.isPreInitialization` method to determine whether the context is being pre-initialized.
* Added `ArrayUtils` API providing additional array and/or string operations that may be intrinsified by the compiler.
* Added a possibility to obtain a [relative URI](http://www.graalvm.org/truffle/javadoc/com/oracle/truffle/api/TruffleFile.html#toRelativeUri--) for a relative `TruffleFile`.
* Added `ForeignAccess.createAccess` method taking a [supplier of language check node](http://www.graalvm.org/truffle/javadoc/com/oracle/truffle/api/interop/ForeignAccess.html#createAccess-com.oracle.truffle.api.interop.ForeignAccess.StandardFactory-java.util.function.Supplier-), deprecated the `ForeignAccess.create` method with languageCheck `RootNode` parameter.

## Version 1.0.0 RC9

* Added support for setting the `ThreadGroup` and `stackSize` on truffle thread creation in `TruffleLanguage.Env.createThread`.
* Added `Instrumenter.lookupExecutionEventNode()` to find an execution event node inserted at the node's location by an event binding.
* Added `SourceElement.ROOT` and `StepConfig.suspendAnchors()` to tune debugger stepping.
* Added `KeyInfo.READ_SIDE_EFFECTS` and `KeyInfo.WRITE_SIDE_EFFECTS` to inform about side-effects of READ/WRITE messages.
* Added `DebugValue.hasReadSideEffects()` and `DebugValue.hasWriteSideEffects()` to test for side-effects of reading or writing the value.

## Version 1.0.0 RC8

* Added `SuspendedEvent.setReturnValue` to change the return value of the currently executed source location.
* Deprecated `FrameSlot#getIndex` without replacement.
* Added `TruffleInstrument.Env.startServer()` to get a virtual message-based server provided via `MessageTransport` service.
* Added `TruffleFile.relativize`, `TruffleFile.startsWith`, `TruffleFile.endsWith`, `TruffleFile.createLink`,  `TruffleFile.createSymbolicLink`, `TruffleFile.getOwner`, `TruffleFile.getGroup`, `TruffleFile.newDirectoryStream`, `TruffleFile.visit`, `TruffleFile.copy` methods.

## Version 1.0.0 RC7

* Truffle was relicensed from GPLv2 with CPE to Universal Permissive License (UPL).
* Made all Truffle DSL annotations retention policy CLASS instead of RUNTIME. Reflecting DSL annotations at runtime is no longer possible. It is recommended to use `@Introspectable` instead.

* Removed deprecated FrameDescriptor#shallowCopy (deprecated since 1.0.0 RC3).
* Removed deprecated FrameSlot#getFrameDescriptor (deprecated since 1.0.0 RC3).

## Version 1.0.0 RC6

* Added support for byte based sources:
	* Byte based sources may be constructed using a `ByteSequence` or from a `TruffleFile` or `URL`. Whether sources are interpreted as character or byte based sources depends on the specified language.
	* `Source.hasBytes()` and `Source.hasCharacters()` may be used to find out whether a source is character or byte based.
	* Added `Source.getBytes()` to access the contents of byte based sources.
	* `TruffleLanguage.Registration.mimeType` is now deprecated in favor of `TruffleLanguage.Registration.byteMimeTypes` and `TruffleLanguage.Registration.characterMimeTypes`.
	* Added `TruffleLanguage.Registration.defaultMimeType` to define a default MIME type. This is mandatory if a language specifies more than one MIME type.
* `TruffleLanguage.Registration.id()` is now mandatory for all languages and reserved language ids will now be checked by the annotation processor.
* Deprecated Source builders and aligned them with polyglot source builders.
	* e.g. `Source.newBuilder("chars").name("name").language("language").build()` can be translated to `Source.newBuilder("language", "chars", "name").build()`
	* This is a preparation step for removing Truffle source APIs in favor of polyglot Source APIs in a future release.
* Deprecated `Source.getInputStream()`. Use `Source.getCharacters()` or `Source.getBytes()` instead.
* Deprecated `TruffleLanguage.Env.newSourceBuilder(String, TruffleFile)`. Use  `Source.newBuilder(String, TruffleFile)` instead.
* Added `Source.findLanguage` and `Source.findMimeType` to resolve languages and MIME types.
* The method `Source.getMimeType()` might now return `null`. Source builders now support `null` values for `mimeType(String)`.
* A `null` source name will no longer lead to an error but will be translated to `Unnamed`.
* Added `TruffleFile.normalize` to allow explicit normalization of `TruffleFile` paths. `TruffleFile` is no longer normalized by default.
* Added `Message#EXECUTE`, `Message#INVOKE`, `Message#NEW`.
* Deprecated `Message#createExecute(int)`, `Message#createInvoke(int)`, `Message#createNew(int)` as the arity argument is no longer needed. Jackpot rules available (run `mx jackpot --apply`).
* Removed APIs for deprecated packages: `com.oracle.truffle.api.vm`, `com.oracle.truffle.api.metadata`, `com.oracle.truffle.api.interop.java`
* Removed deprecated class `TruffleTCK`.
* Debugger API methods now throw [DebugException](http://www.graalvm.org/truffle/javadoc/com/oracle/truffle/api/debug/DebugException.html) on language failures.
* Deprecated API methods that use `java.beans` package in [AllocationReporter](http://www.graalvm.org/truffle/javadoc/com/oracle/truffle/api/instrumentation/AllocationReporter.html) and [Debugger](http://www.graalvm.org/truffle/javadoc/com/oracle/truffle/api/debug/Debugger.html). New add/remove listener methods were introduced as a replacement.
* [FrameDescriptor](http://www.graalvm.org/truffle/javadoc/com/oracle/truffle/api/frame/FrameDescriptor.html) no longer shares a lock with a RootNode.

## Version 1.0.0 RC5

* Added `TruffleLanguage.Env.isHostFunction`.
* Added Java interop support for converting executable values to legacy functional interfaces without a `@FunctionalInterface` annotation.
* Added `TruffleLogger.getLogger(String)` to obtain the root loger of a language or instrument.
* Introduced per language [context policy](http://www.graalvm.org/truffle/javadoc/com/oracle/truffle/api/TruffleLanguage.ContextPolicy.html). Languages are encouraged to configure the most permissive policy that they can support.
* Added `TruffleLanguage.areOptionsCompatible` to allow customization of the context policy based on options.
* Changed default context policy from SHARED to EXCLUSIVE, i.e. there is one exclusive language instance per polyglot or inner context by default. This can be configured by the language
using the [context policy](http://www.graalvm.org/truffle/javadoc/com/oracle/truffle/api/TruffleLanguage.ContextPolicy.html).
* TruffleInstrument.Env.lookup(LanguagInfo, Class) now requires to be entered in a context for the current thread.
* Removed deprecated FindContextNode (deprecated since 0.25).
* All languages now need to have a public zero argument constructor. Using a static singleton field is no longer supported.
* Renamed and changed the return value of the method for TruffleLanguage.initializeMultiContext to TruffleLanguage.initializeMultipleContexts. The original method remains but is now deprecated.
* Added [SourceSectionFilter#includes](http://www.graalvm.org/truffle/javadoc/com/oracle/truffle/api/instrumentation/SourceSectionFilter.html#includes-com.oracle.truffle.api.nodes.Node-)
* Deprecating `FrameSlot#getKind` and `FrameSlot#setKind` in favor of `FrameDescriptor#getFrameSlotKind` and `FrameDescriptor#setFrameSlotKind`.
* The `FrameDescriptor` is now thread-safe from the moment it is first passed to a RootNode constructor.
  * The list returned by [FrameDescriptor#getSlots](http://www.graalvm.org/truffle/javadoc/com/oracle/truffle/api/frame/FrameDescriptor.html#getSlots--) no longer reflects future changes in the FrameDescriptor. This is an incompatible change.
  * The set returned by [FrameDescriptor#getIdentifiers](http://www.graalvm.org/truffle/javadoc/com/oracle/truffle/api/frame/FrameDescriptor.html#getIdentifiers--) no longer reflects future changes in the FrameDescriptor. This is an incompatible change.
* Added [LanguageInfo#isInteractive](http://www.graalvm.org/truffle/javadoc/com/oracle/truffle/api/nodes/LanguageInfo.html#isInteractive--)
* Added [DebugStackFrame#getLanguage](http://www.graalvm.org/truffle/javadoc/com/oracle/truffle/api/debug/DebugStackFrame.html#getLanguage--)

## Version 1.0.0 RC3

* Removed deprecated ResultVerifier.getDefaultResultVerfier.
* Deprecated `com.oracle.truffle.api.frame.FrameDescriptor.shallowCopy` and `com.oracle.truffle.api.frame.FrameSlot.getFrameDescriptor`
* Added [DebugValue#set](http://www.graalvm.org/truffle/javadoc/com/oracle/truffle/api/debug/DebugValue.html#set-java.lang.Object-) to set primitive values to a debug value.
* Added support for [logging](http://www.graalvm.org/truffle/javadoc/com/oracle/truffle/api/TruffleLogger.html) in Truffle languages and instruments.

## Version 1.0.0 RC2

* Added notification when [multiple language contexts](http://www.graalvm.org/truffle/javadoc/com/oracle/truffle/api/TruffleLanguage.html#initializeMultiContext--) were created for a language instance. Allows languages to invalidate assumptions only valid with a single context. Returning true also allows to enable caching of ASTs per language and not only per context.
* Added [asBoxedGuestValue](http://www.graalvm.org/truffle/javadoc/com/oracle/truffle/api/TruffleLanguage.Env.html#asBoxedGuestValue-java.lang.Object-) method that allows to expose host members for primitive interop values.
* Added default value `"inherit"` to [TruffleLanguage.Registration#version](http://www.graalvm.org/truffle/javadoc/com/oracle/truffle/api/TruffleLanguage.Registration.html#version--) which makes the language to inherit version from [Engine#getVersion](http://www.graalvm.org/truffle/javadoc/org/graalvm/polyglot/Engine.html#getVersion--).
* Changed default value of [TruffleInstrument.Registration#version](http://www.graalvm.org/truffle/javadoc/com/oracle/truffle/api/TruffleInstrument.Registration.html#version--) from `""` to `"inherit"` which makes the instrument to inherit version from [Engine#getVersion](http://www.graalvm.org/truffle/javadoc/org/graalvm/polyglot/Engine.html#getVersion--). An instrument previously not specifying any version will newly get version from Engine.
* Added new annotation @IncomingConverter and @OutgoingConverter to declare methods for [generated wrappers](http://www.graalvm.org/truffle/javadoc/com/oracle/truffle/api/instrumentation/GenerateWrapper.html) that allow to convert values when they are exposed to or introduced by the instrumentation framework.
* The documentation of [FrameDescriptor#getSize](http://www.graalvm.org/truffle/javadoc/com/oracle/truffle/api/frame/FrameDescriptor.html#getSize--) clarifies that it returns the size of an array which is needed for storing all the slots in it using their `FrameSlot#getIndex()` as a position in the array. (The number may be bigger than the number of slots, if some slots are removed.)
* Added an `InstrumentExceptionsAreThrown` engine option to propagate exceptions thrown by instruments.
* Added [Instrumenter.visitLoadedSourceSections](http://www.graalvm.org/truffle/javadoc/com/oracle/truffle/api/instrumentation/Instrumenter.html#visitLoadedSourceSections-com.oracle.truffle.api.instrumentation.SourceSectionFilter-com.oracle.truffle.api.instrumentation.LoadSourceSectionListener-) to be notified about loaded source sections that corresponds to a filter.
* Added [DebugValue#canExecute](http://www.graalvm.org/truffle/javadoc/com/oracle/truffle/api/debug/DebugValue.html#canExecute--) to distinguish executable values and [DebugValue#getProperty](http://www.graalvm.org/truffle/javadoc/com/oracle/truffle/api/debug/DebugValue.html#getProperty-java.lang.String-) to get a property value by its name.
* Removed deprecated `TruffleLanguage.Env.lookupSymbol` method.
* All Truffle source objects are now automatically weakly internalized when created using the source builder. The source builder will now return the same instance for every source where it was previously just equal.
* Added `Source.Builder.cached(boolean)` and `Source.isCached()` to configure caching behavior by source.
* Removed deprecated `Source.getCode()` and `SourceSection.getCode`.

## Version 1.0.0 RC1

* As announced in 0.27 all classes in package com.oracle.truffle.api.vm are now deprecated.
	* Deprecated all classes in com.oracle.truffle.api.vm. Replacements can be found in the org.graalvm.polyglot package.
	* Deprecated all classes in com.oracle.truffle.api.interop.java. Replacements for embedders can be found in org.graalvm.polyglot. Replacements for language implementations can be found in TruffleLanguage.Env. See deprecated documentation on the individual methods for details.
	* Deprecated TruffleTCK. Use the [new TCK](https://github.com/oracle/graal/blob/master/truffle/docs/TCK.md) instead.
	* Deprecated Debugger#find(PolyglotEngine)
	* Added Debugger#find(TruffleInstrument.Env) and Debugger#find(Engine)
* Added [FileSystem](http://www.graalvm.org/truffle/javadoc/org/graalvm/polyglot/io/FileSystem.html) SPI to allow embedder to virtualize TruffleLanguage Input/Output operations.
* Added [EventContext.lookupExecutionEventNodes](http://www.graalvm.org/truffle/javadoc/com/oracle/truffle/api/instrumentation/EventContext.html#lookupExecutionEventNodes-java.util.Collection-) to lookup all execution event nodes created by the bindings at the source location.
* Added `TruffleLanguage#getLanguageHome` to return the language directory in the GraalVM distribution or the location of the language Jar file.
* Added [TryBlockTag](http://www.graalvm.org/truffle/javadoc/com/oracle/truffle/api/instrumentation/StandardTags.TryBlockTag.html) as a new standard tag to mark program locations to be considered as try blocks, that are followed by a catch.
* Added [DebugException](http://www.graalvm.org/truffle/javadoc/com/oracle/truffle/api/debug/DebugException.html), debugger methods that execute guest language code throws that exception and it's possible to [create exception breakpoints](http://www.graalvm.org/truffle/javadoc/com/oracle/truffle/api/debug/Breakpoint.html#newExceptionBuilder-boolean-boolean-) that suspend when guest language exception occurs.
* Added [DebugStackTraceElement](http://www.graalvm.org/truffle/javadoc/com/oracle/truffle/api/debug/DebugStackTraceElement.html) as a representation of exception stack trace.
* Added [Breakpoint.Kind](http://www.graalvm.org/truffle/javadoc/com/oracle/truffle/api/debug/Breakpoint.Kind.html) to distinguish different breakpoint kinds.
* Added [ResultVerifier.getDefaultResultVerifier](http://www.graalvm.org/truffle/javadoc/org/graalvm/polyglot/tck/ResultVerifier.html#getDefaultResultVerifier--).
* Added [addToHostClassPath](http://www.graalvm.org/truffle/javadoc/com/oracle/truffle/api/TruffleLanguage.Env.html#addToHostClassPath-com.oracle.truffle.api.TruffleFile-) method that can be used to allow guest language users to add to the host class path.
* Added new permission TruffleLanguage.Env#isNativeAccessAllowed to control access to the Truffle NFI.
* Changed default permissions in language launchers to full access. The embedding API still defaults to restricted access.
* Added [TruffleInstrument.onFinalize](http://www.graalvm.org/truffle/javadoc/com/oracle/truffle/api/instrumentation/TruffleInstrument.html#onFinalize-com.oracle.truffle.api.instrumentation.TruffleInstrument.Env-) that can be overridden to be notified about closing of Engine, while still having access to other instruments.
* Deprecated `TraceASTJSON` option and related APIs.

## Version 0.33

* This release contains major changes to the instrumentation framework.
	* Deprecated @[Instrumentable](http://www.graalvm.org/truffle/javadoc/com/oracle/truffle/api/instrumentation/Instrumentable.html) and replaced it with [InstrumentableNode](http://www.graalvm.org/truffle/javadoc/com/oracle/truffle/api/instrumentation/InstrumentableNode.html). Please see [InstrumentableNode](http://www.graalvm.org/truffle/javadoc/com/oracle/truffle/api/instrumentation/InstrumentableNode.html) on how to specify instrumentable nodes in 0.32.
	* Added @[GenerateWrapper](http://www.graalvm.org/truffle/javadoc/com/oracle/truffle/api/instrumentation/GenerateWrapper.html) for automatic wrapper generation.
	* Added a [standard expression tag](http://www.graalvm.org/truffle/javadoc/com/oracle/truffle/api/instrumentation/StandardTags.ExpressionTag.html), that allows languages to expose expressions for tools to use.
	* Added the ability to listen to [input values](http://www.graalvm.org/truffle/javadoc/com/oracle/truffle/api/instrumentation/ExecutionEventNode.html#onInputValue-com.oracle.truffle.api.frame.VirtualFrame-com.oracle.truffle.api.instrumentation.EventContext-int-java.lang.Object-) of instrumentable child nodes by specifying [input filters](http://www.graalvm.org/truffle/javadoc/com/oracle/truffle/api/instrumentation/Instrumenter.html#attachExecutionEventFactory-com.oracle.truffle.api.instrumentation.SourceSectionFilter-com.oracle.truffle.api.instrumentation.SourceSectionFilter-T-).
	* Added the the ability to [save](http://www.graalvm.org/truffle/javadoc/com/oracle/truffle/api/instrumentation/ExecutionEventNode.html#saveInputValue-com.oracle.truffle.api.frame.VirtualFrame-int-java.lang.Object-) and [load](http://www.graalvm.org/truffle/javadoc/com/oracle/truffle/api/instrumentation/ExecutionEventNode.html#getSavedInputValues-com.oracle.truffle.api.frame.VirtualFrame-) instrumentable child input values in ExecutionEventNode subclasses.
	* Renamed Instrumenter#attachListener/Factory to Instrumenter#attachExecutionEventListener/Factory. (jackpot rule available)
	* Automatic instrumentation [wrapper generation](http://www.graalvm.org/truffle/javadoc/com/oracle/truffle/api/instrumentation/GenerateWrpper.html) now delegates non execute abstract methods to the delegate node.
	* Added a [Tag](http://www.graalvm.org/truffle/javadoc/com/oracle/truffle/api/instrumentation/Tag.html) base class now required to be used by all tags.
	* Added [tag identifiers](http://www.graalvm.org/truffle/javadoc/com/oracle/truffle/api/instrumentation/Tag.Identifier.html) to allow the [lookup](http://www.graalvm.org/truffle/javadoc/com/oracle/truffle/api/instrumentation/Tag.html#findProvidedTag-com.oracle.truffle.api.nodes.LanguageInfo-java.lang.String-) of language specific tags in tools without compile time dependency to the languguage.
	* Added assertions to verify that instrumentable nodes that are annotated with a standard tag return a source section if their root node returns a source section.
	* Added assertions to verify that execution events always return interop values.
	* Added the ability for instrumentable nodes to a expose a [node object](http://www.graalvm.org/truffle/javadoc/com/oracle/truffle/api//instrumentation/InstrumentableNode.html#getNodeObject--). This object is intended to contain language specific properties of the node.
* Added expression-stepping into debugger APIs. To support debugging of both statements and expressions, following changes were made:
	* Added [SourceElement](http://www.graalvm.org/truffle/javadoc/com/oracle/truffle/api/debug/SourceElement.html) enum to provide a list of source syntax elements known to the debugger.
	* Added [StepConfig](http://www.graalvm.org/truffle/javadoc/com/oracle/truffle/api/debug/StepConfig.html) class to represent a debugger step configuration.
	* Added [Debugger.startSession()](http://www.graalvm.org/truffle/javadoc/com/oracle/truffle/api/debug/Debugger.html#startSession-com.oracle.truffle.api.debug.SuspendedCallback-com.oracle.truffle.api.debug.SourceElement...-) accepting a list of source elments to enable stepping on them.
	* Added [Breakpoint.Builder.sourceElements](http://www.graalvm.org/truffle/javadoc/com/oracle/truffle/api/debug/Breakpoint.Builder.html#sourceElements-com.oracle.truffle.api.debug.SourceElement...-) to specify which source elements will the breakpoint adhere to.
	* Added [SuspendedEvent.getInputValues](http://www.graalvm.org/truffle/javadoc/com/oracle/truffle/api/debug/SuspendedEvent.html#getInputValues--) to get possible input values of the current source element.
	* Removed deprecated methods on [SuspendedEvent](http://www.graalvm.org/truffle/javadoc/com/oracle/truffle/api/debug/SuspendedEvent.html).
* Added column filters on [SourceSectionFilter.Builder](http://www.graalvm.org/truffle/javadoc/com/oracle/truffle/api/instrumentation/SourceSectionFilter.Builder.html) and [Breakpoint.Builder](http://www.graalvm.org/truffle/javadoc/com/oracle/truffle/api/debug/Breakpoint.Builder.html).
* Added [Instrumenter.attachExecuteSourceListener](http://www.graalvm.org/truffle/javadoc/com/oracle/truffle/api/instrumentation/Instrumenter.html#attachExecuteSourceListener-com.oracle.truffle.api.instrumentation.SourceFilter-T-boolean-) to be able to [listen](http://www.graalvm.org/truffle/javadoc/com/oracle/truffle/api/instrumentation/ExecuteSourceListener.html) on [source execution events](http://www.graalvm.org/truffle/javadoc/javadoc/com/oracle/truffle/api/instrumentation/ExecuteSourceEvent.html).
* Added [InstrumentableNode.findNearestNodeAt](http://www.graalvm.org/truffle/javadoc/com/oracle/truffle/api/instrumentation/InstrumentableNode.html#findNearestNodeAt-int-java.util.Set-) to be able to find the nearest tagged node to the given source character index. This is used to auto-correct breakpoint locations.
* Added [Breakpoint.ResolveListener](http://www.graalvm.org/truffle/javadoc/com/oracle/truffle/api/debug/Breakpoint.ResolveListener.html) to listen on breakpoint location resolution. Breakpoints are now resolved after the source is to be executed for the first time and breakpoint location is adjusted to match the nearest instrumentable node.
* Added new DSL annotation @[Executed](http://www.graalvm.org/truffle/javadoc/com/oracle/truffle/api/dsl/Executed.html) that allows to manually specify executed node fields.
* The Truffle Node traversal order was slightly changed to always respect field declaration order (super class before sub class).
* The [Assumption](http://www.graalvm.org/truffle/javadoc/com/oracle/truffle/api/Assumption.html) interface has an additional override for the `invalidate` method to provide a message for debugging purposes.
* Deprecated `KeyInfo.Builder`. Use bitwise constants in the KeyInfo class instead. Introduced new flag KeyInfo.INSERTABLE to indicate that a key can be inserted at a particular location, but it does not yet exist.
* Deprecated `TruffleLanguage#getLanguageGlobal`, implement [top scopes](http://www.graalvm.org/truffle/javadoc/com/oracle/truffle/api/instrumentation/TruffleInstrument.Env.html#findTopScopes-java.lang.String-) instead.
* Deprecated `TruffleLanguage#findExportedSymbol`, use the [polyglot bindings](http://www.graalvm.org/truffle/javadoc/com/oracle/truffle/api/TruffleLanguage.Env.html#getPolyglotBindings--) TruffleLanguage.Env for exporting symbols into the polyglot scope explicitely. The polyglot scope no longer supports implicit exports, they should be exposed using [top scopes](http://www.graalvm.org/truffle/javadoc/com/oracle/truffle/api/instrumentation/TruffleInstrument.Env.html#findTopScopes-java.lang.String-) instead.
* Remove deprecated `TruffleInstrument#describeOptions` and TruffleLanguage#describeOptions
* Remove deprecated `TruffleLanguage.Env#lookupSymbol` without replacement.
* Remove deprecated `TruffleLanguage.Env#importSymbols`, use the polyglot bindings instead.
* Removed deprecated APIs and public debug classes in truffle.api.object and truffle.object packages, respectively.
* Removed internal truffle.object package from javadoc.
* Added the compiler directive [castExact](http://www.graalvm.org/truffle/javadoc/com/oracle/truffle/api/CompilerDirectives.html#castExact-java.lang.Object-java.lang.Class-).
* Added skipped exception types: `IndexOutOfBoundsException`, `BufferOverflowException`, and `BufferUnderflowException`.
* Introduced support for the experimental automated monomorphization feature:
    * The [Node.reportPolymorphicSpecialize](http://www.graalvm.org/truffle/javadoc/com/oracle/truffle/api/nodes/Node.html#reportPolymorphicSpecialize) method which notifies the runtime that a node has specialized to a more polymorphic state.
    * The [ReportPolymorphism](http://www.graalvm.org/truffle/javadoc/com/oracle/truffle/api/dsl/ReportPolymorphism.html) and [ReportPolymorphism.Exclude](http://www.graalvm.org/truffle/javadoc/com/oracle/truffle/api/dsl/ReportPolymorphism.Exclude.html) annotations which the DSL uses to generate (or not generate) calls to [Node.reportPolymorphicSpecialize](http://www.graalvm.org/truffle/javadoc/com/oracle/truffle/api/nodes/Node.html#reportPolymorphicSpecialize--).
* Added `TruffleException.getSourceLocation()` for syntax errors which don't have a `Node`.
* Changed member lookup on `Class` host objects (as obtained by e.g. `obj.getClass()`) to expose `Class` instance members, while `TruffleLanguage.Env.lookupHostSymbol(String)` returns a companion object providing the static members of the class and serving as a constructor.



## Version 0.32

* Added [SuspendAnchor](http://www.graalvm.org/truffle/javadoc/com/oracle/truffle/api/debug/SuspendAnchor.html) enum class that describes where, within a guest language source section, the suspend position is and [Breakpoint.Builder.suspendAnchor()](http://www.graalvm.org/truffle/javadoc/com/oracle/truffle/api/debug/Breakpoint.Builder.html#suspendAnchor-com.oracle.truffle.api.debug.SuspendAnchor-) to be able to break before or after the source section.
* Deprecated `SuspendedEvent.isHaltedBefore()`, [SuspendedEvent.getSuspendAnchor()](http://www.graalvm.org/truffle/javadoc/com/oracle/truffle/api/debug/SuspendedEvent.html#getSuspendAnchor--) is to be used instead.
* Added new interop message [REMOVE](http://www.graalvm.org/truffle/javadoc/com/oracle/truffle/api/interop/Message.html#REMOVE) with the appropriate foreign access methods [ForeignAccess.sendRemove](http://www.graalvm.org/truffle/javadoc/com/oracle/truffle/api/interop/ForeignAccess.html#sendRemove-com.oracle.truffle.api.nodes.Node-com.oracle.truffle.api.interop.TruffleObject-java.lang.Object-) and [KeyInfo.isRemovable flag](http://www.graalvm.org/truffle/javadoc/com/oracle/truffle/api/interop/KeyInfo.html#isRemovable-int-).
* Added [SourceFilter](http://www.graalvm.org/truffle/javadoc/com/oracle/truffle/api/instrumentation/SourceFilter.html) for source-only based filtering in instrumentation.
* Changed semantics of [UnexpectedResultException](http://www.graalvm.org/truffle/javadoc/com/oracle/truffle/api/nodes/UnexpectedResultException.html) when used in [Specialization#rewriteOn](http://www.graalvm.org/truffle/javadoc/com/oracle/truffle/api/dsl/Specialization.html#rewriteOn--) to indicate that a result is already available and no other specialization methods need to be invoked in Truffle DSL.

## Version 0.31

* Removed deprecated `com.oracle.truffle.api.source.LineLocation` class.
* Added `RootNode#isCaptureFramesForTrace()` to allow subclasses to configure capturing of frames in `TruffleException` instances and `TruffleStackTraceElement#getFrame()` to access the captured frames.
* [MaterializedFrame](http://www.graalvm.org/truffle/javadoc/com/oracle/truffle/api/frame/MaterializedFrame.html) changed to extend [VirtualFrame](http://www.graalvm.org/truffle/javadoc/com/oracle/truffle/api/frame/VirtualFrame.html), to be able to call methods taking `VirtualFrame` from behind Truffle boundary.
* Added [ExecutableNode](http://www.graalvm.org/truffle/javadoc/com/oracle/truffle/api/nodes/ExecutableNode.html), [TruffleLanguage.parse(InlineParsingRequest)](http://www.graalvm.org/truffle/javadoc/com/oracle/truffle/api/TruffleLanguage.html#parse-com.oracle.truffle.api.TruffleLanguage.InlineParsingRequest-) and [TruffleInstrument.Env.parseInline](http://www.graalvm.org/truffle/javadoc/com/oracle/truffle/api/instrumentation/TruffleInstrument.Env.html#parseInline-com.oracle.truffle.api.source.Source-com.oracle.truffle.api.nodes.Node-com.oracle.truffle.api.frame.MaterializedFrame-) to parse an inline code snippet at the provided location and produce an AST fragment that can be executed using frames valid at the provided location. `ParsingRequest.getLocation()` and `ParsingRequest.getFrame()` methods were deprecated in favor of `InlineParsingRequest`, `EventContext.parseInContext()` was deprecated in favor of `TruffleInstrument.Env.parseInline()`.
* [RootNode](http://www.graalvm.org/truffle/javadoc/com/oracle/truffle/api/nodes/RootNode.html) now extends [ExecutableNode](http://www.graalvm.org/truffle/javadoc/com/oracle/truffle/api/nodes/ExecutableNode.html).
* Removed deprecated methods `TruffleLanguage.parse(Source, Node, String...)` and `TruffleLanguage.evalInContext(Source, Node, MaterializedFrame)` and constructor `RootNode(Class, SourceSection, FrameDescriptor)`.
* Java Interop now wraps exceptions thrown by Java method invocations in host exceptions.
* Added [JavaInterop.isHostException](http://www.graalvm.org/truffle/javadoc/com/oracle/truffle/api/interop/java/JavaInterop.html#isHostException-java.lang.Throwable-) and [JavaInterop.asHostException](http://www.graalvm.org/truffle/javadoc/com/oracle/truffle/api/interop/java/JavaInterop.html#asHostException-java.lang.Throwable-) to identify and unwrap host exceptions, respectively.
* Added support for `TruffleLanguage` context pre-initialization in the native image. To support context pre-initialization a language has to implement the [patchContext](http://www.graalvm.org/truffle/javadoc/com/oracle/truffle/api/TruffleLanguage#patchContext-C-com.oracle.truffle.api.TruffleLanguage.Env-) method.
* The profiler infrastructure (`CPUSampler`, `CPUTracer` and `MemoryTracer`) moved to a new tools suite.
* Added [LanguageInfo.isInternal](http://www.graalvm.org/truffle/javadoc/com/oracle/truffle/api/nodes/LanguageInfo.html#isInternal--)
* Removed special Java interop support for `java.util.Map`.
* Added a mechanism to unwind execution nodes in instrumentation by [EventContext.createUnwind](http://www.graalvm.org/truffle/javadoc/com/oracle/truffle/api/instrumentation/EventContext.html#createUnwind-java.lang.Object-), [ExecutionEventListener.onUnwind](http://www.graalvm.org/truffle/javadoc/com/oracle/truffle/api/instrumentation/ExecutionEventListener.html#onUnwind-com.oracle.truffle.api.instrumentation.EventContext-com.oracle.truffle.api.frame.VirtualFrame-java.lang.Object-), [ExecutionEventNode.onUnwind](http://www.graalvm.org/truffle/javadoc/com/oracle/truffle/api/instrumentation/ExecutionEventNode.html#onUnwind-com.oracle.truffle.api.frame.VirtualFrame-java.lang.Object-) and [ProbeNode.onReturnExceptionalOrUnwind](http://www.graalvm.org/truffle/javadoc/com/oracle/truffle/api/instrumentation/ProbeNode.html#onReturnExceptionalOrUnwind-com.oracle.truffle.api.frame.VirtualFrame-java.lang.Throwable-boolean-). [ProbeNode.UNWIND_ACTION_REENTER](http://www.graalvm.org/truffle/javadoc/com/oracle/truffle/api/instrumentation/ProbeNode.html#UNWIND_ACTION_REENTER) constant added.
* Deprecated `ProbeNode.onReturnExceptional()` in favor of `ProbeNode.onReturnExceptionalOrUnwind()`.
* The wrapper node specification has changed, see [ProbeNode](http://www.graalvm.org/truffle/javadoc/com/oracle/truffle/api/instrumentation/ProbeNode.html). If the annotation processor is used (`@Instrumentable` annotation) then just a recompile is required. Manually written wrappers need to be updated.
* Added [SuspendedEvent.prepareUnwindFrame](http://www.graalvm.org/truffle/javadoc/com/oracle/truffle/api/debug/SuspendedEvent.html#prepareUnwindFrame-com.oracle.truffle.api.debug.DebugStackFrame-) to unwind frame(s) during debugging.
* Added [DebuggerTester](http://www.graalvm.org/truffle/javadoc/com/oracle/truffle/api/debug/DebuggerTester.html#DebuggerTester-org.graalvm.polyglot.Context.Builder-) constructor that takes `Context.Builder`.
* Removed deprecated [DebuggerTester](http://www.graalvm.org/truffle/javadoc/com/oracle/truffle/api/debug/DebuggerTester.html) constructor that takes the legacy `PolyglotEngine.Builder`.
* Removed deprecated methods in `JavaInterop`: `isNull`, `isArray`, `isBoxed`, `unbox`, `getKeyInfo`.
* Disallowed `null` as `FrameSlot` identifier.
* Removed deprecated `FrameSlot` constructor and `FrameDescriptor.create` methods.
* Changed the behavior of exception handling (TruffleException) to capture stack frames lazily

## Version 0.30

* Truffle languages are being [finalized](http://www.graalvm.org/truffle/javadoc/com/oracle/truffle/api/TruffleLanguage##finalizeContext-C-) before disposal. This allows languages to run code with all languages still in a valid state. It is no longer allowed to access other languages during language disposal.
* Truffle languages can now declare dependent languages. This allows to take influence on the disposal order.
* All classes of the [com.oracle.truffle.api.metadata](http://www.graalvm.org/truffle/javadoc/com/oracle/truffle/api/metadata/package-summary.html) package were deprecated. As a replacement use [Scope](http://www.graalvm.org/truffle/javadoc/com/oracle/truffle/api/Scope.html), [TruffleLanguage.findLocalScopes](http://www.graalvm.org/truffle/javadoc/com/oracle/truffle/api/TruffleLanguage.html#findLocalScopes-C-com.oracle.truffle.api.nodes.Node-com.oracle.truffle.api.frame.Frame-) and [TruffleInstrument.Env.findLocalScopes](http://www.graalvm.org/truffle/javadoc/com/oracle/truffle/api/instrumentation/TruffleInstrument.Env.html#findLocalScopes-com.oracle.truffle.api.nodes.Node-com.oracle.truffle.api.frame.Frame-) instead.
* Added the ability to access [top scopes](http://www.graalvm.org/truffle/javadoc/com/oracle/truffle/api/instrumentation/TruffleInstrument.Env.html#findTopScopes-java.lang.String-) of languages and [exported symbols](http://www.graalvm.org/truffle/javadoc/com/oracle/truffle/api/instrumentation/TruffleInstrument.Env.html#getExportedSymbols--) of the polyglot scope using the instrumentation API.
* Added the ability to access [top scopes](http://www.graalvm.org/truffle/javadoc/com/oracle/truffle/api/debug/DebuggerSession.html#getTopScope-java.lang.String-) and [exported symbols](http://www.graalvm.org/truffle/javadoc/com/oracle/truffle/api/debug/DebuggerSession.html#getExportedSymbols--) using the debugger API.
* Added the [and](graal/truffle/javadoc/com/oracle/truffle/api/instrumentation/SourceSectionFilter.Builder.html#and-com.oracle.truffle.api.instrumentation.SourceSectionFilter-) method to the [SourceSectionFilter Builder](http://www.graalvm.org/truffle/javadoc/com/oracle/truffle/api/instrumentation/SourceSectionFilter.Builder.html) which allows composing filters.
* Added the new profiler infrastructure, including the [CPU sampler](http://www.graalvm.org/truffle/javadoc/com/oracle/truffle/tools/profiler/CPUSampler.html), [CPU tracer](http://www.graalvm.org/truffle/javadoc/com/oracle/truffle/tools/profiler/CPUTracer.html) and an experimental [Memory tracer](http://www.graalvm.org/truffle/javadoc/com/oracle/truffle/tools/profiler/MemoryTracer.html).
* Added a new [TCK SPI](https://github.com/graalvm/graal/blob/master/truffle/docs/TCK.md) based on the org.graalvm.polyglot API to test a language inter-operability. To test the language inter-operability implement the [LanguageProvider](http://www.graalvm.org/truffle/javadoc/org/graalvm/polyglot/tck/LanguageProvider.html).
* Removed all deprecated API in com.oracle.truffle.api.dsl.
* New interop messages [HAS_KEYS](http://www.graalvm.org/truffle/javadoc/com/oracle/truffle/api/interop/Message.html#HAS_KEYS) and [IS_INSTANTIABLE](http://www.graalvm.org/truffle/javadoc/com/oracle/truffle/api/interop/Message.html#IS_INSTANTIABLE) added, with the appropriate foreign access methods [ForeignAccess.sendHasKeys](http://www.graalvm.org/truffle/javadoc/com/oracle/truffle/api/interop/ForeignAccess.html#sendHasKeys-com.oracle.truffle.api.nodes.Node-com.oracle.truffle.api.interop.TruffleObject-) and [ForeignAccess.sendIsInstantiable](http://www.graalvm.org/truffle/javadoc/com/oracle/truffle/api/interop/ForeignAccess.html#sendIsInstantiable-com.oracle.truffle.api.nodes.Node-com.oracle.truffle.api.interop.TruffleObject-).
* New interop foreign access factory [ForeignAccess.StandardFactory](http://www.graalvm.org/truffle/javadoc/com/oracle/truffle/api/interop/ForeignAccess.StandardFactory.html) replaces the version-specific factories, the deprecated ForeignAccess.Factory10 and ForeignAccess.Factory18 were removed, ForeignAccess.Factory26 was deprecated.
* [@MessageResolution](http://www.graalvm.org/truffle/javadoc/com/oracle/truffle/api/interop/MessageResolution.html) automatically applies default value to boolean HAS/IS messages depending on presence of message handlers of corresponding messages.
* Added instrumentation API for listening on contexts and threads changes: [Instrumenter.attachContextsListener](http://www.graalvm.org/truffle/javadoc/com/oracle/truffle/api/instrumentation/Instrumenter.html#attachContextsListener-T-boolean-), [ContextsListener](http://www.graalvm.org/truffle/javadoc/com/oracle/truffle/api/instrumentation/ContextsListener.html), [Instrumenter.attachThreadsListener](http://www.graalvm.org/truffle/javadoc/com/oracle/truffle/api/instrumentation/Instrumenter.html#attachThreadsListener-T-boolean-) and [ThreadsListener](http://www.graalvm.org/truffle/javadoc/com/oracle/truffle/api/instrumentation/ThreadsListener.html).
* Added debugger representation of a context [DebugContext](http://www.graalvm.org/truffle/javadoc/com/oracle/truffle/api/debug/DebugContext.html) and API for listening on contexts and threads changes: [DebuggerSession.setContextsListener](http://www.graalvm.org/truffle/javadoc/com/oracle/truffle/api/debug/DebuggerSession.html#setContextsListener-com.oracle.truffle.api.debug.DebugContextsListener-boolean-), [DebugContextsListener](http://www.graalvm.org/truffle/javadoc/com/oracle/truffle/api/debug/DebugContextsListener.html), [DebuggerSession.setThreadsListener](http://www.graalvm.org/truffle/javadoc/com/oracle/truffle/api/debug/DebuggerSession.html#setThreadsListener-com.oracle.truffle.api.debug.DebugThreadsListener-boolean-) and [DebugThreadsListener](http://www.graalvm.org/truffle/javadoc/com/oracle/truffle/api/debug/DebugThreadsListener.html).
* Added [TruffleContext.getParent](http://www.graalvm.org/truffle/javadoc/com/oracle/truffle/api/TruffleContext.html#getParent--) to provide the hierarchy of inner contexts.
* Added [TruffleLanguage.Env.getContext](http://www.graalvm.org/truffle/javadoc/com/oracle/truffle/api/TruffleLanguage.Env.html#getContext--) for use by language implementations to obtain the environment's polyglot context.

## Version 0.29

* [SourceSectionFilter.Builder.includeInternal](http://www.graalvm.org/truffle/javadoc/com/oracle/truffle/api/instrumentation/SourceSectionFilter.Builder.html#includeInternal-boolean-) added to be able to exclude internal code from instrumentation.
* Debugger step filtering is extended with [include of internal code](http://www.graalvm.org/truffle/javadoc/com/oracle/truffle/api/debug/SuspensionFilter.Builder.html#includeInternal-boolean-) and [source filter](http://www.graalvm.org/truffle/javadoc/com/oracle/truffle/api/debug/SuspensionFilter.Builder.html#sourceIs-java.util.function.Predicate-). By default, debugger now does not step into internal code, unless a step filter that is set to include internal code is applied.
* [DebugScope.getSourceSection](http://www.graalvm.org/truffle/javadoc/com/oracle/truffle/api/debug/DebugScope.html#getSourceSection--) added to provide source section of a scope.

## Version 0.28
4-Oct-2017

* Truffle languages may support [access](http://www.graalvm.org/truffle/javadoc/com/oracle/truffle/api/TruffleLanguage.html#isThreadAccessAllowed-java.lang.Thread-boolean-) to contexts from multiple threads at the same time. By default the language supports only single-threaded access.
* Languages now need to use the language environment to [create](http://www.graalvm.org/truffle/javadoc/com/oracle/truffle/api/TruffleLanguage.Env.html#createThread-java.lang.Runnable-) new threads for a context. Creating Threads using the java.lang.Thread constructor is no longer allowed and will be blocked in the next release.
* Added `JavaInterop.isJavaObject(Object)` method overload.
* Deprecated helper methods in `JavaInterop`: `isNull`, `isArray`, `isBoxed`, `unbox`, `getKeyInfo`. [ForeignAccess](http://www.graalvm.org/truffle/javadoc/com/oracle/truffle/api/interop/ForeignAccess.html) already provides equivalent methods: `sendIsNull`, `sendIsArray`, `sendIsBoxed`, `sendUnbox`, `sendKeyInfo`, respectively.
* Deprecated all String based API in Source and SourceSection and replaced it with CharSequence based APIs. Automated migration with Jackpot rules is available (run `mx jackpot --apply`).
* Added [Source.Builder.language](http://www.graalvm.org/truffle/javadoc/com/oracle/truffle/api/source/Source.Builder.html#language-java.lang.String-) and [Source.getLanguage](http://www.graalvm.org/truffle/javadoc/com/oracle/truffle/api/source/Source.html#getLanguage--) to be able to set/get source langauge in addition to MIME type.
* Added the [inCompilationRoot](http://www.graalvm.org/truffle/javadoc/com/oracle/truffle/api/CompilerDirectives.html#inCompilationRoot--) compiler directive.
* Deprecated TruffleBoundary#throwsControlFlowException and introduced TruffleBoundary#transferToInterpreterOnException.

## Version 0.27
16-Aug-2017

* The Truffle API now depends on the Graal SDK jar to also be on the classpath.
* Added an implementation of org.graalvm.polyglot API in Truffle.
* API classes in com.oracle.truffe.api.vm package will soon be deprecated. Use the org.graalvm.polyglot API instead.
* Added [SourceSectionFilter.Builder](http://www.graalvm.org/truffle/javadoc/com/oracle/truffle/api/instrumentation/SourceSectionFilter.Builderhtml).`rootNameIs(Predicate<String>)` to filter for source sections based on the name of the RootNode.
* Added [AllocationReporter](http://www.graalvm.org/truffle/javadoc/com/oracle/truffle/api/instrumentation/AllocationReporter.html) as a service for guest languages to report allocation of guest language values.
* Added [Instrumenter.attachAllocationListener](http://www.graalvm.org/truffle/javadoc/com/oracle/truffle/api/instrumentation/Instrumenter.html#attachAllocationListener-com.oracle.truffle.api.instrumentation.AllocationEventFilter-T-), [AllocationEventFilter](http://www.graalvm.org/truffle/javadoc/com/oracle/truffle/api/instrumentation/AllocationEventFilter.html), [AllocationListener](http://www.graalvm.org/truffle/javadoc/com/oracle/truffle/api/instrumentation/AllocationListener.html) and [AllocationEvent](http://www.graalvm.org/truffle/javadoc/com/oracle/truffle/api/instrumentation/AllocationEvent.html) for profilers to be able to track creation and size of guest language values.
* Added [RootNode.getCurrentContext](http://www.graalvm.org/truffle/javadoc/com/oracle/truffle/api/nodes/RootNode.html), [TruffleLanguage.getCurrentLanguage(Class)](http://www.graalvm.org/truffle/javadoc/com/oracle/truffle/api/TruffleLanguage.html), [TruffleLanguage.getCurrentContext(Class)](http://www.graalvm.org/truffle/javadoc/com/oracle/truffle/api/TruffleLanguage.html) to allow static lookups of the language and context.
* Added an id property to [TruffleLanguage.Registration](http://www.graalvm.org/truffle/javadoc/com/oracle/truffle/api/TruffleLanguage.Registration#id) to specify a unique identifier for each language. If not specified getName().toLowerCase() will be used. The registration id will be mandatory in future releases.
* Added an internal property to [TruffleLanguage.Registration](http://www.graalvm.org/truffle/javadoc/com/oracle/truffle/api/TruffleLanguage.Registration#internal) to specify whether a language is intended for internal use only. For example the Truffle Native Function Interface is a language that should be used from other languages only.
* Added an internal property to [TruffleInstrument.Registration](http://www.graalvm.org/truffle/javadoc/com/oracle/truffle/api/instrumentation/TruffleInstrument.Registration#internal) to specify whether a internal is intended for internal use by other instruments or languages only.
* Added the ability to describe options for languages and instruments using [TruffleLanguage.getOptionDescriptors()](http://www.graalvm.org/truffle/javadoc/com/oracle/truffle/api/TruffleLanguage.html) and [TruffleInstrument.getOptionDescriptors](http://www.graalvm.org/truffle/javadoc/com/oracle/truffle/api/instrumentation/TruffleInstrument.html). User provided options are available to the language using TruffleLanguage.Env.getOptions() and TruffleInstrument.Env.getOptions().
* Added JavaInterop.isJavaObject(TruffleObject) and JavaInterop.asJavaObject(TruffleObject) to check and convert back to host language object from a TruffleObject.
* Added [TruffleException](http://www.graalvm.org/truffle/javadoc/com/oracle/truffle/api/TruffleException.html) to allow languages to throw standardized error information.
* [Guest language stack traces](http://www.graalvm.org/truffle/javadoc/com/oracle/truffle/api/TruffleStackTraceElement.html) are now collected automatically for each exception thrown and passed through a CallTarget.
* Added RootNode.isInternal to indicate if a RootNode is considered internal and should not be shown to the guest language programmer.
* Added TruffleLanguage.lookupSymbol to be implemented by languages to support language agnostic lookups in the top-most scope.
* Added TruffleLanguage.Env.getApplicationArguments() to access application arguments specified by the user.
* Added [@Option](http://www.graalvm.org/truffle/javadoc/com/oracle/truffle/api/Option.html) annotation to allow simple declaration of options in TruffleLanguage or TruffleInstrument subclasses.
* Added [TruffleLanguage.RunWithPolyglotRule](http://www.graalvm.org/truffle/javadoc/com/oracle/truffle/tck/TruffleRunner.RunWithPolyglotRule.html) JUnit rule to allow running unit tests in the context of a polyglot engine.
* Added implementationName property to [TruffleLanguage.Registration](http://www.graalvm.org/truffle/javadoc/com/oracle/truffle/api/TruffleLanguage.Registration#implementationName) to specify a human readable name of the language implementation name.
* Added TruffleLanguage.Env.lookupSymbol(String) to be used by other languages to support language lookups in their top-most scope.
* Added TruffleLanguage.Env.lookupHostSymbol(String) to be used by other languages to support language lookups from the host language.
* Added TruffleLanguage.Env.isHostLookupAllowed() to find out whether host lookup is generally allowed.
* Added Node#notifyInserted(Node) to notify the instrumentation framework about changes in the AST after the first execution.
* Added TruffleLanguage.Env.newContextBuilder() that allows guest languages to create inner language contexts/environments by returning TruffleContext instances.
* Added a concept of breakpoints shared accross sessions, associated with Debugger instance: [Debugger.install](http://www.graalvm.org/truffle/javadoc/com/oracle/truffle/api/debug/Debugger.html#install-com.oracle.truffle.api.debug.Breakpoint-), [Debugger.getBreakpoints](http://www.graalvm.org/truffle/javadoc/com/oracle/truffle/api/debug/Debugger.html#getBreakpoints--) and a possibility to listen on breakpoints changes: [Debugger.PROPERTY_BREAKPOINTS](http://www.graalvm.org/truffle/javadoc/com/oracle/truffle/api/debug/Debugger.html#PROPERTY_BREAKPOINTS), [Debugger.addPropertyChangeListener](http://www.graalvm.org/truffle/javadoc/com/oracle/truffle/api/debug/Debugger.html#addPropertyChangeListener-java.beans.PropertyChangeListener-) and [Debugger.removePropertyChangeListener](http://www.graalvm.org/truffle/javadoc/com/oracle/truffle/api/debug/Debugger.html#removePropertyChangeListener-java.beans.PropertyChangeListener-). [Breakpoint.isModifiable](http://www.graalvm.org/truffle/javadoc/com/oracle/truffle/api/debug/Breakpoint.html#isModifiable--) added to be able to distinguish the shared read-only copy of installed Breakpoints.
* [TruffleInstrument.Env.getLanguages()](http://www.graalvm.org/truffle/javadoc/com/oracle/truffle/api/instrumentation/TruffleInstrument.Env.html#getLanguages--) returns languages by their IDs instead of MIME types when the new polyglot API is used.
* Deprecated [ExactMath.addExact(int, int)](http://www.graalvm.org/truffle/javadoc/com/oracle/truffle/api/ExactMath.html#addExact-int-int-), [ExactMath.addExact(long, long)](http://www.graalvm.org/truffle/javadoc/com/oracle/truffle/api/ExactMath.html#addExact-long-long-), [ExactMath.subtractExact(int, int)](http://www.graalvm.org/truffle/javadoc/com/oracle/truffle/api/ExactMath.html#subtractExact-int-int-), [ExactMath.subtractExact(long, long)](http://www.graalvm.org/truffle/javadoc/com/oracle/truffle/api/ExactMath.html#subtractExact-long-long-), [ExactMath.multiplyExact(int, int)](http://www.graalvm.org/truffle/javadoc/com/oracle/truffle/api/ExactMath.html#multiplyExact-int-int-), [ExactMath.multiplyExact(long, long)](http://www.graalvm.org/truffle/javadoc/com/oracle/truffle/api/ExactMath.html#multiplyExact-long-long-). Users can replace these with java.lang.Math utilities of same method names.

## Version 0.26
18-May-2017

* Language can provide additional services and instruments can [look them up](http://www.graalvm.org/truffle/javadoc/com/oracle/truffle/api/instrumentation/TruffleInstrument.Env.html#lookup).
* Renamed `DebugValue.isWriteable` to [DebugValue.isWritable](http://www.graalvm.org/truffle/javadoc/com/oracle/truffle/api/debug/DebugValue.html#isWritable--) to fix spelling.
* [Breakpoint.setCondition](http://www.graalvm.org/truffle/javadoc/com/oracle/truffle/api/debug/Breakpoint.html#setCondition-java.lang.String-) does not throw the IOException any more.
* Added new message [Message.KEY_INFO](http://www.graalvm.org/truffle/javadoc/com/oracle/truffle/api/interop/Message.html#KEY_INFO), and an argument to [Message.KEYS](http://www.graalvm.org/truffle/javadoc/com/oracle/truffle/api/interop/Message.html#KEYS) specifying whether internal keys should be provided. The appropriate foreign access [ForeignAccess.sendKeyInfo](http://www.graalvm.org/truffle/javadoc/com/oracle/truffle/api/interop/ForeignAccess.html#sendKeyInfo-com.oracle.truffle.api.nodes.Node-com.oracle.truffle.api.interop.TruffleObject-java.lang.Object-), [ForeignAccess.sendKeys](http://www.graalvm.org/truffle/javadoc/com/oracle/truffle/api/interop/ForeignAccess.html#sendKeys-com.oracle.truffle.api.nodes.Node-com.oracle.truffle.api.interop.TruffleObject-boolean-) and a new factory [ForeignAccess.Factory26](http://www.graalvm.org/truffle/javadoc/com/oracle/truffle/api/interop/ForeignAccess.Factory26.html).
* A new [KeyInfo](http://www.graalvm.org/truffle/javadoc/com/oracle/truffle/api/interop/KeyInfo.html) utility class added to help with dealing with bit flags.
* Added new Java interop utility methods: [JavaInterop.getKeyInfo](http://www.graalvm.org/truffle/javadoc/com/oracle/truffle/api/interop/java/JavaInterop.html#getKeyInfo-com.oracle.truffle.api.interop.TruffleObject-java.lang.Object-) and [JavaInterop.getMapView](http://www.graalvm.org/truffle/javadoc/com/oracle/truffle/api/interop/java/JavaInterop.html#getMapView-java.util.Map-boolean-).
* Added [metadata](http://www.graalvm.org/truffle/javadoc/com/oracle/truffle/api/metadata/package-summary.html) package, intended for APIs related to guest language structure and consumed by tools.
* Added [ScopeProvider](http://www.graalvm.org/truffle/javadoc/com/oracle/truffle/api/metadata/ScopeProvider.html) to provide a hierarchy of scopes enclosing the given node. The scopes are expected to contain variables valid at the associated node.
* Added [Scope](http://www.graalvm.org/truffle/javadoc/com/oracle/truffle/api/metadata/Scope.html) for instruments to get a list of scopes enclosing the given node. The scopes contain variables valid at the provided node.
* Added [DebugScope](http://www.graalvm.org/truffle/javadoc/com/oracle/truffle/api/debug/DebugScope.html), [DebugStackFrame.getScope](http://www.graalvm.org/truffle/javadoc/com/oracle/truffle/api/debug/DebugStackFrame.html#getScope--) and [DebugValue.getScope](http://www.graalvm.org/truffle/javadoc/com/oracle/truffle/api/debug/DebugValue.html#getScope--) to allow debuggers to retrieve the scope information and associated variables.
* Deprecated [DebugStackFrame.iterator](http://www.graalvm.org/truffle/javadoc/com/oracle/truffle/api/debug/DebugStackFrame.html) and [DebugStackFrame.getValue](http://www.graalvm.org/truffle/javadoc/com/oracle/truffle/api/debug/DebugStackFrame.html), [DebugStackFrame.getScope](http://www.graalvm.org/truffle/javadoc/com/oracle/truffle/api/debug/DebugStackFrame.html#getScope--) is to be used instead.
* Added [Cached.dimensions()](http://www.graalvm.org/truffle/javadoc/com/oracle/truffle/api/dsl/Cached.html) to specify compilation finalness of cached arrays.
* [SuspendedEvent.prepareStepOut](http://www.graalvm.org/truffle/javadoc/com/oracle/truffle/api/debug/SuspendedEvent.html#prepareStepOut-int-) has a `stepCount` argument for consistency with other prepare methods. The no-argument method is deprecated.
* Multiple calls to `SuspendedEvent.prepare*()` methods accumulate the requests to create a composed action. This allows creation of debugging meta-actions.
* [JavaInterop.toJavaClass](http://www.graalvm.org/truffle/javadoc/com/oracle/truffle/api/interop/java/JavaInterop.html#toJavaClass) can find proper Java class for a wrapped object
* Added environment methods TruffleLanguage.Env.getLanguages(), TruffleLanguage.Env.getInstruments(), TruffleInstrument.Env.getLanguages(), TruffleInstrument.Env.getInstruments() that allows languages or instruments to inspect some basic information about other installed languages or instruments.
* Added lookup methods TruffleLanguage.Env.lookup(LanguageInfo, Class), TruffleLanguage.Env.lookup(InstrumentInfo, Class), TruffleInstrument.Env.lookup(LanguageInfo, Class) and TruffleInstrument.Env.lookup(InstrumentInfo, Class) that allows the exchange of services between instruments and languages.
* Added [EventContext.isLanguageContextInitialized](http://www.graalvm.org/truffle/javadoc/com/oracle/truffle/api/instrumentation/EventContext.html#isLanguageContextInitialized--) to be able to test language context initialization in instruments.
* Added [SuspensionFilter](http://www.graalvm.org/truffle/javadoc/com/oracle/truffle/api/debug/SuspensionFilter.html) class, [DebuggerSession.setSteppingFilter](http://www.graalvm.org/truffle/javadoc/com/oracle/truffle/api/debug/DebuggerSession.html#setSteppingFilter-com.oracle.truffle.api.debug.SuspensionFilter-) and [SuspendedEvent.isLanguageContextInitialized](http://www.graalvm.org/truffle/javadoc/com/oracle/truffle/api/debug/SuspendedEvent.html#isLanguageContextInitialized--) to be able to ignore language context initialization during debugging.

## Version 0.25
3-Apr-2017

* Added [Instrumenter.attachOutConsumer](http://www.graalvm.org/truffle/javadoc/com/oracle/truffle/api/instrumentation/Instrumenter.html#attachOutConsumer-T-) and [Instrumenter.attachErrConsumer](http://www.graalvm.org/truffle/javadoc/com/oracle/truffle/api/instrumentation/Instrumenter.html#attachErrConsumer-T-) to receive output from executions run in the associated PolyglotEngine.
* [JavaInterop.asTruffleObject](http://www.graalvm.org/truffle/javadoc/com/oracle/truffle/api/interop/java/JavaInterop.html#asTruffleObject-java.lang.Object-) lists methods as keys
* Deprecated `TypedObject` interface
* Added [PolyglotRuntime](http://www.graalvm.org/truffle/javadoc/com/oracle/truffle/api/vm/PolyglotRuntime.html) for global configuration and to allow engines share resources. The runtime of a PolyglotEngine can be configured using [PolyglotEngine](http://www.graalvm.org/truffle/javadoc/com/oracle/truffle/api/vm/PolyglotEngine.html)`.newBuilder().runtime(runtime).build()`.
* The `getInstruments()` method has been moved from the [PolyglotEngine](http://www.graalvm.org/truffle/javadoc/com/oracle/truffle/api/vm/PolyglotEngine.html) to [PolyglotRuntime](http://www.graalvm.org/truffle/javadoc/com/oracle/truffle/api/vm/PolyglotRuntime.html).
* [TruffleLanguage](http://www.graalvm.org/truffle/javadoc/com/oracle/truffle/api/TruffleLanguage.html) now requires a public default constructor instead of a singleton field named INSTANCE.
* [TruffleLanguage](http://www.graalvm.org/truffle/javadoc/com/oracle/truffle/api/TruffleLanguage.html) now requires a public no argument constructor instead of a singleton field named INSTANCE.
* The [TruffleLanguage](http://www.graalvm.org/truffle/javadoc/com/oracle/truffle/api/TruffleLanguage.html) instance can now be used to share code and assumptions between engine instances. See the TruffleLanguage javadoc for details.
* Added a new constructor to [RootNode](http://www.graalvm.org/truffle/javadoc/com/oracle/truffle/api/nodes/RootNode.html) with a [TruffleLanguage](http://www.graalvm.org/truffle/javadoc/com/oracle/truffle/api/TruffleLanguage.html) instance as argument. The current constructor was deprecated.  
* Added [RootNode.getLanguage(Class)](http://www.graalvm.org/truffle/javadoc/com/oracle/truffle/api/nodes/RootNode.html) to access the current language implementation instance.
* Added [RootNode.getLanguageInfo](http://www.graalvm.org/truffle/javadoc/com/oracle/truffle/api/nodes/RootNode.html) to access public information about the associated language.
* Added [TruffleLanguage.ContextReference](http://www.graalvm.org/truffle/javadoc/com/oracle/truffle/api/TruffleLanguage.html) class and [TruffleLanguage.getContextReference](http://www.graalvm.org/truffle/javadoc/com/oracle/truffle/api/TruffleLanguage.html).
* Added [Value.getMetaObject](http://www.graalvm.org/truffle/javadoc/com/oracle/truffle/api/vm/TruffleLanguage.html) and [Value.getSouceLocation](http://www.graalvm.org/truffle/javadoc/com/oracle/truffle/api/vm/TruffleLanguage.html)
* Deprecated [RootNode.getExecutionContext](http://www.graalvm.org/truffle/javadoc/com/oracle/truffle/api/nodes/RootNode.html)
* Deprecated [TruffleLanguage.createFindContextNode](http://www.graalvm.org/truffle/javadoc/com/oracle/truffle/api/TruffleLanguage.html) and [TruffleLanguage.findContext](http://www.graalvm.org/truffle/javadoc/com/oracle/truffle/api/TruffleLanguage.html).
* Deprecated [Node.getLanguage](http://www.graalvm.org/truffle/javadoc/com/oracle/truffle/api/nodes/Node.html).
* Deprecated [MessageResolution.language](http://www.graalvm.org/truffle/javadoc/com/oracle/truffle/api/nodes/Node.html) without replacement. (jackpot rule available)
* Deprecated [ExecutionContext](http://www.graalvm.org/truffle/javadoc/com/oracle/truffle/api/ExecutionContext.html), use RootNode#getCompilerOptions().
* Added [TruffleInstrument.Registration.services()](http://www.graalvm.org/truffle/javadoc/com/oracle/truffle/api/instrumentation/TruffleInstrument.Registration#services) to support declarative registration of services
* Deprecated internal class DSLOptions. Will be removed in the next release.
* Deprecated [Shape.getData()](http://www.graalvm.org/truffle/javadoc/com/oracle/truffle/api/object/Shape.html) and [ObjectType.createShapeData(Shape)](http://www.graalvm.org/truffle/javadoc/com/oracle/truffle/api/object/ObjectType.html) without replacement.
* Added [TruffleRunner](http://www.graalvm.org/truffle/javadoc/com/oracle/truffle/tck/TruffleRunner.html) JUnit runner for unit testing Truffle compilation.

## Version 0.24
1-Mar-2017
* Added possibility to activate/deactivate breakpoints via [DebuggerSession.setBreakpointsActive](http://www.graalvm.org/truffle/javadoc/com/oracle/truffle/api/debug/DebuggerSession.html#setBreakpointsActive-boolean-) and get the active state via [DebuggerSession.isBreakpointsActive](http://www.graalvm.org/truffle/javadoc/com/oracle/truffle/api/debug/DebuggerSession.html#isBreakpointsActive--).
* Deprecated the send methods in [ForeignAccess](http://www.graalvm.org/truffle/javadoc/com/oracle/truffle/api/interop/ForeignAccess.html) and added a a new version that does not require a frame parameter. ([Jackpot](https://bitbucket.org/jlahoda/jackpot30/wiki/Home) rule for automatic migration available)
* Made [@NodeChild](http://www.graalvm.org/truffle/javadoc/com/oracle/truffle/api/dsl/NodeChild.html) and [@NodeField](http://www.graalvm.org/truffle/javadoc/com/oracle/truffle/api/dsl/NodeField.html) annotations repeatable
* Added Truffle Native Function Interface.
* Abstract deprecated methods in [NodeClass](http://www.graalvm.org/truffle/javadoc/com/oracle/truffle/api/nodes/NodeClass.html) have default implementation
* Added [RootNode.cloneUninitialized](http://www.graalvm.org/truffle/javadoc/com/oracle/truffle/api/nodes/RootNode.html) that allows an optimizing runtime to efficiently create uninitialized clones of root nodes on demand.

## Version 0.23
1-Feb-2017
* Incompatible: Removed most of deprecated APIs from the [com.oracle.truffle.api.source package](http://www.graalvm.org/truffle/javadoc/com/oracle/truffle/api/source/package-summary.html).
* Enabled the new flat generated code layout for Truffle DSL as default. To use it just recompile your guest language with latest Truffle annotation processor. The new layout uses a bitset to encode the states of specializations instead of using a node chain for efficiency. The number of specializations per operation is now limited to 127 (with no implicit casts used). All changes in the new layout are expected to be compatible with the old layout. The optimization strategy for implicit casts and fallback handlers changed and might produce different peak performance results.
* Deprecated the frame argument for [IndirectCallNode](http://www.graalvm.org/truffle/javadoc/com/oracle/truffle/api/nodes/IndirectCallNode.html) and [DirectCallNode](http://www.graalvm.org/truffle/javadoc/com/oracle/truffle/api/nodes/DirectCallNode.html). The frame argument is no longer required.
* Deprecated [FrameInstance](http://www.graalvm.org/truffle/javadoc/com/oracle/truffle/api/frame/FrameInstance.html).getFrame(FrameAccess, boolean). Usages need to be replaced by FrameInstance.getFrame(FrameAccess). The slowPath parameter was removed without replacement.
* Deprecated FrameAccess.NONE without replacement.
* [FrameInstance](http://www.graalvm.org/truffle/javadoc/com/oracle/truffle/api/frame/FrameInstance.html).getFrame now throws an AssertionError if a local variable of a frame was written in READ_ONLY frame access mode.

## Version 0.22
13-Jan-2017
* [TruffleLanguage.isVisible](http://www.graalvm.org/truffle/javadoc/com/oracle/truffle/api/TruffleLanguage.html#isVisible-C-java.lang.Object-) allows languages to control printing of values in interactive environments
* [PolyglotEngine](http://www.graalvm.org/truffle/javadoc/com/oracle/truffle/api/vm/PolyglotEngine.html)`.findGlobalSymbols` that returns `Iterable`
* [TruffleLanguage](http://www.graalvm.org/truffle/javadoc/com/oracle/truffle/api/TruffleLanguage.html)`.importSymbols` that returns `Iterable`
* [RootNode.setCallTarget](http://www.graalvm.org/truffle/javadoc/com/oracle/truffle/api/nodes/RootNode.html#setCallTarget-com.oracle.truffle.api.RootCallTarget-) is deprecated
* Generic parsing method [TruffleLanguage](http://www.graalvm.org/truffle/javadoc/com/oracle/truffle/api/TruffleLanguage.html).`parse(`[ParsingRequest](http://www.graalvm.org/truffle/javadoc/com/oracle/truffle/api/TruffleLanguage.ParsingRequest.html) `)` replaces now deprecated multi-argument `parse` method.
* Added [TruffleLanguage.findMetaObject](http://www.graalvm.org/truffle/javadoc/com/oracle/truffle/api/TruffleLanguage.html#findMetaObject-C-java.lang.Object-) and [DebugValue.getMetaObject](http://www.graalvm.org/truffle/javadoc/com/oracle/truffle/api/debug/DebugValue.html#getMetaObject--) to retrieve a meta-object of a value.
* Added [TruffleLanguage.findSourceLocation](http://www.graalvm.org/truffle/javadoc/com/oracle/truffle/api/TruffleLanguage.html#findSourceLocation-C-java.lang.Object-) and [DebugValue.getSourceLocation](http://www.graalvm.org/truffle/javadoc/com/oracle/truffle/api/debug/DebugValue.html#getSourceLocation--) to retrieve a source section where a value is declared.
* Added [TruffleLanguage.Registration.interactive()](http://www.graalvm.org/truffle/javadoc/com/oracle/truffle/api/TruffleLanguage.Registration.html#interactive--) and [PolyglotEngine.Language.isInteractive()](http://www.graalvm.org/truffle/javadoc/com/oracle/truffle/api/vm/PolyglotEngine.Language.html#isInteractive--) to inform about language interactive capability
* Deprecated the @[Specialization](http://www.graalvm.org/truffle/javadoc/com/oracle/truffle/api/dsl/Specialization.html) contains attribute and renamed it to replaces.
* Deprecated @[ShortCircuit](http://www.graalvm.org/truffle/javadoc/com/oracle/truffle/api/dsl/ShortCircuit.html) DSL annotation without replacement. It is recommended to implement short circuit nodes manually without using the DSL.
* Added Truffle DSL [introspection API](http://www.graalvm.org/truffle/javadoc/com/oracle/truffle/api/dsl/Introspection.html) that provides runtime information for specialization activation and cached data.

## Version 0.21
6-Dec-2016
* Added [Source.isInteractive()](http://www.graalvm.org/truffle/javadoc/com/oracle/truffle/api/source/Source.html#isInteractive--) to inform languages of a possibility to use polyglot engine streams during execution.
* Unavailable [SourceSection](http://www.graalvm.org/truffle/javadoc/com/oracle/truffle/api/source/SourceSection.html)s created by different calls to createUnavailableSection() are no longer equals(). This means builtins can share a single Source and call createUnavailableSection() for each builtin to be considered different in instrumentation.

## Version 0.20
23-Nov-2016
* Deprecated [Node.getAtomicLock()](http://www.graalvm.org/truffle/javadoc/com/oracle/truffle/api/nodes/Node.html#getAtomicLock--) and replaced it with Node.getLock() which returns a Lock.
* Switching the source and target levels to 1.8
* Significant improvements in Java/Truffle interop

## Version 0.19
27-Oct-2016
* New helper methods in [JavaInterop](http://www.graalvm.org/truffle/javadoc/com/oracle/truffle/api/interop/java/JavaInterop.html): `isArray`, `isBoxed`, `isNull`, `isPrimitive`, `unbox`, `asTruffleValue`.
* Relaxed the restrictions for calling methods on [SuspendedEvent](http://www.graalvm.org/truffle/javadoc/com/oracle/truffle/api/debug/SuspendedEvent.html) and [DebugStackFrame](http://www.graalvm.org/truffle/javadoc/com/oracle/truffle/api/debug/DebugStackFrame.html) from other threads than the execution thread. Please see the javadoc of the individual methods for details.

## Version 0.18
1-Oct-2016
* Added [Instrumenter](http://www.graalvm.org/truffle/javadoc/com/oracle/truffle/api/instrumentation/Instrumenter.html).querySourceSections(SourceSectionFilter) to get a filtered list of loaded instances.
* Added [SourceSectionFilter](http://www.graalvm.org/truffle/javadoc/com/oracle/truffle/api/instrumentation/SourceSectionFilter.html).ANY, which always matches.
* Added [Message.KEYS](http://www.graalvm.org/truffle/javadoc/com/oracle/truffle/api/interop/Message.html#KEYS) to let languages enumerate properties of its objects
* Deprecated [LineLocation](http://www.graalvm.org/truffle/javadoc/com/oracle/truffle/api/source/LineLocation.html), [SourceSection](http://www.graalvm.org/truffle/javadoc/com/oracle/truffle/api/source/SourceSection.html).getLineLocation(), [Source](http://www.graalvm.org/truffle/javadoc/com/oracle/truffle/api/source/Source.html).createLineLocation(int) without replacement.
* Deprecated [SourceSection](http://www.graalvm.org/truffle/javadoc/com/oracle/truffle/api/source/SourceSection.html).getShortDescription(); users can replace uses with their own formatting code.
* Deprecated [SourceSection](http://www.graalvm.org/truffle/javadoc/com/oracle/truffle/api/source/SourceSection.html).createUnavailable(String, String) and replaced it with.
* Added [Source](http://www.graalvm.org/truffle/javadoc/com/oracle/truffle/api/source/Source.html).createUnavailableSection(), [SourceSection](http://www.graalvm.org/truffle/javadoc/com/oracle/truffle/api/source/SourceSection.html).isAvailable() to find out whether a source section is available.
* [SourceSection](http://www.graalvm.org/truffle/javadoc/com/oracle/truffle/api/source/SourceSection.html).createSourceSection(int,int) now only throws IllegalArgumentExceptions if indices that are out of bounds with the source only when assertions (-ea) are enabled.
* Deprecated [Source](http://www.graalvm.org/truffle/javadoc/com/oracle/truffle/api/source/Source.html).createSection(int, int, int, int)

## Version 0.17
1-Sep-2016

#### Removals, Deprecations and Breaking Changes

* This release removes many deprecated APIs and is thus slightly incompatible
  * Remove deprecated instrumentation API package `com.oracle.truffle.api.instrument` and all its classes.
  * Remove deprecated API method [TruffleLanguage](http://www.graalvm.org/truffle/javadoc/com/oracle/truffle/api/TruffleLanguage.html)`.isInstrumentable(Node)`, `TruffleLanguage.getVisualizer()`, `TruffleLanguage.createWrapperNode()`, `TruffleLanguage.Env.instrumenter()`, `RootNode.applyInstrumentation()`
  * Remove deprecated API [Debugger](http://www.graalvm.org/truffle/javadoc/com/oracle/truffle/api/debug/Debugger.html)`.setTagBreakpoint`
  * Remove deprecated API [RootNode](http://www.graalvm.org/truffle/javadoc/com/oracle/truffle/api/nodes/RootNode.html)`.applyInstrumentation`
  * Remove deprecated tagging API in [SourceSection](http://www.graalvm.org/truffle/javadoc/com/oracle/truffle/api/source/SourceSection.html) and [Source](http://www.graalvm.org/truffle/javadoc/com/oracle/truffle/api/source/Source.html).

* [PolyglotEngine](http://www.graalvm.org/truffle/javadoc/com/oracle/truffle/api/vm/PolyglotEngine.html)
`eval` method and few similar ones no longer declare `throws IOException`.
The I/O now only occurs when operating with [Source](http://www.graalvm.org/truffle/javadoc/com/oracle/truffle/api/source/Source.html).
The evaluation of already loaded sources doesn't need to perform any I/O operations and
thus it makes little sense to require callers to handle the `IOException`.
This change is binary compatible, yet it is source *incompatible* change.
You may need to [adjust your sources](https://github.com/graalvm/fastr/commit/09ab156925d24bd28837907cc2ad336679afc7a2)
to compile.
* Deprecate support for the "identifier" associated with each [SourceSection](http://www.graalvm.org/truffle/javadoc/com/oracle/truffle/api/source/SourceSection.html)
* Deprecated `PolyglotEngine.Builder.onEvent(EventConsumer)` and class `EventConsumer`, debugger events are now dispatched using the `DebuggerSession`.
* [@Fallback](http://www.graalvm.org/truffle/javadoc/com/oracle/truffle/api/dsl/Fallback.html) does not support type specialized arguments anymore.

#### Additions

* All debugging APIs are now thread-safe and can be used from other threads.
* Changed the debugging API to a session based model.
  * Added [Debugger](http://www.graalvm.org/truffle/javadoc/com/oracle/truffle/api/debug/Debugger.html)`.find(TruffleLanguage.Env)` to lookup the debugger when inside a guest language implementation.
  * Added [Debugger](http://www.graalvm.org/truffle/javadoc/com/oracle/truffle/api/debug/Debugger.html)`.startSession(SuspendedCallback)` to start a new debugging session using a SuspendedCallback as replacement for `ExecutionEvent.prepareStepInto()`.
  * Added class [DebuggerSession](http://www.graalvm.org/truffle/javadoc/com/oracle/truffle/api/debug/DebuggerSession.html) which represents a debugger session where breakpoints can be installed and the execution can be suspended and resumed.
  * Added [Breakpoint](http://www.graalvm.org/truffle/javadoc/com/oracle/truffle/api/debug/Breakpoint.html)`.newBuilder` methods to create a new breakpoint using the builder pattern based on Source, URI or SourceSections.
  * Added [Breakpoint](http://www.graalvm.org/truffle/javadoc/com/oracle/truffle/api/debug/Breakpoint.html)`.isResolved()` to find out whether the source location of a breakpoint is loaded by the guest language.
  * Added [Breakpoint](http://www.graalvm.org/truffle/javadoc/com/oracle/truffle/api/debug/Breakpoint.html)`.isDisposed()` to find out whether a breakpoint is disposed.
  * Added [SuspendedEvent](http://www.graalvm.org/truffle/javadoc/com/oracle/truffle/api/debug/SuspendedEvent.html)`.getReturnValue()` to get return values of calls during debugging.
  * Added [SuspendedEvent](http://www.graalvm.org/truffle/javadoc/com/oracle/truffle/api/debug/SuspendedEvent.html)`.getBreakpoints()` to return the breakpoints that hit for a suspended event.
  * Added [SuspendedEvent](http://www.graalvm.org/truffle/javadoc/com/oracle/truffle/api/debug/SuspendedEvent.html)`.getStackFrames()` to return all guest language stack frames.
  * Added [SuspendedEvent](http://www.graalvm.org/truffle/javadoc/com/oracle/truffle/api/debug/SuspendedEvent.html)`.getTopStackFrame()` to return the topmost stack frame.
  * Added [SuspendedEvent](http://www.graalvm.org/truffle/javadoc/com/oracle/truffle/api/debug/SuspendedEvent.html)`.getSourceSection()` to return the current guest language execution location
  * Added [SuspendedEvent](http://www.graalvm.org/truffle/javadoc/com/oracle/truffle/api/debug/SuspendedEvent.html)`.getSourceSections()` to return all guest language execution locations of the current method in the AST.
  * Added class [DebugStackFrame](http://www.graalvm.org/truffle/javadoc/com/oracle/truffle/api/debug/DebugStackFrame.html) which represents a guest language stack frame. Allows to get values from the current stack frame, access stack values and evaluate inline expressions.
  * Added class [DebugValue](http://www.graalvm.org/truffle/javadoc/com/oracle/truffle/api/debug/DebugValue.html) which represents a value on a stack frame or the result of an evaluated expression.
  * Added class [DebuggerTester](http://www.graalvm.org/truffle/javadoc/com/oracle/truffle/api/debug/DebuggerTester.html) which represents a utility for testing guest language debugger support more easily.
  * Deprecated [Breakpoint](http://www.graalvm.org/truffle/javadoc/com/oracle/truffle/api/debug/Breakpoint.html)`.getCondition()` and replaced it with [Breakpoint](http://www.graalvm.org/truffle/javadoc/com/oracle/truffle/api/debug/Breakpoint.html)`.getConditionExpression()` to return a String instead of a Source object.
  * Deprecated [Breakpoint](http://www.graalvm.org/truffle/javadoc/com/oracle/truffle/api/debug/Breakpoint.html)`.setCondition(String)` and replaced it with [Breakpoint](http://www.graalvm.org/truffle/javadoc/com/oracle/truffle/api/debug/Breakpoint.html)`.setConditionExpression(String)` to avoid throwing IOException.
  * Deprecated class `ExecutionEvent` and replaced it with [Debugger](http://www.graalvm.org/truffle/javadoc/com/oracle/truffle/api/debug/Debugger.html)`.startSession(SuspendedCallback)`
  * Deprecated [Debugger](http://www.graalvm.org/truffle/javadoc/com/oracle/truffle/api/debug/Debugger.html) methods setLineBreakpoint, getBreakpoints, pause. Replacements are available in the DebuggerSession class
  * Deprecated [Breakpoint](http://www.graalvm.org/truffle/javadoc/com/oracle/truffle/api/debug/Breakpoint.html)`.getState()` to be replaced with [Breakpoint](http://www.graalvm.org/truffle/javadoc/com/oracle/truffle/api/debug/Breakpoint.html)isResolved(), [Breakpoint](http://www.graalvm.org/truffle/javadoc/com/oracle/truffle/api/debug/Breakpoint.html)isDisposed() and [Breakpoint](http://www.graalvm.org/truffle/javadoc/com/oracle/truffle/api/debug/Breakpoint.html)`.isEnabled()`.
  * Deprecated [SuspendedEvent](http://www.graalvm.org/truffle/javadoc/com/oracle/truffle/api/debug/SuspendedEvent.html)`.getNode()` and [SuspendedEvent](http://www.graalvm.org/truffle/javadoc/com/oracle/truffle/api/debug/SuspendedEvent.html).getFrame() without direct replacement.
  * Deprecated [SuspendedEvent](http://www.graalvm.org/truffle/javadoc/com/oracle/truffle/api/debug/SuspendedEvent.html)`.getRecentWarnings()` and replaced it with [SuspendedEvent](http://www.graalvm.org/truffle/javadoc/com/oracle/truffle/api/debug/SuspendedEvent.html).getBreakpointConditionException(Breakpoint)
  * Deprecated [SuspendedEvent](http://www.graalvm.org/truffle/javadoc/com/oracle/truffle/api/debug/SuspendedEvent.html)`.eval` and replaced it with `DebugStackFrame.eval(String)`
  * Deprecated [SuspendedEvent](http://www.graalvm.org/truffle/javadoc/com/oracle/truffle/api/debug/SuspendedEvent.html)`.getStack()` and replaced it with [SuspendedEvent](http://www.graalvm.org/truffle/javadoc/com/oracle/truffle/api/debug/SuspendedEvent.html).getStackFrames()
  * Deprecated [SuspendedEvent](http://www.graalvm.org/truffle/javadoc/com/oracle/truffle/api/debug/SuspendedEvent.html)`.toString(Object, FrameInstance)` and replaced it with `DebugValue.as(String.class)`.

* [TruffleLanguage.createContext](http://www.graalvm.org/truffle/javadoc/com/oracle/truffle/api/TruffleLanguage.html#createContext-com.oracle.truffle.api.TruffleLanguage.Env-)
supports [post initialization callback](http://www.graalvm.org/truffle/javadoc/com/oracle/truffle/api/TruffleLanguage.html#initializeContext-C-)
* Added [SourceSectionFilter.Builder](http://www.graalvm.org/truffle/javadoc/com/oracle/truffle/api/instrumentation/SourceSectionFilter.Builderhtml).`sourceIs(SourcePredicate)` to filter for source sections with a custom source predicate.
* Added [TruffleInstrument.Env](http://www.graalvm.org/truffle/javadoc/com/oracle/truffle/api/instrumentation/TruffleInstrument.Env.html).`isEngineRoot(RootNode)` to find out where the context of the current evaluation ends when looking up the guest language stack trace with `TruffleRuntime.iterateFrames()`.
* Added [TruffleInstrument.Env](http://www.graalvm.org/truffle/javadoc/com/oracle/truffle/api/instrumentation/TruffleInstrument.Env.html).`toString(Node, Object)` to allow string conversions for objects given a Node to identify the guest language.
* Added [EventContext](http://www.graalvm.org/truffle/javadoc/com/oracle/truffle/api/instrumentation/EventContext.html).`lookupExecutionEventNode(EventBinding)` to lookup other execution event nodes using the binding at a source location.
* Added [Node.getAtomicLock()](http://www.graalvm.org/truffle/javadoc/com/oracle/truffle/api/nodes/Node.html#getAtomicLock--) to allow atomic updates that avoid creating a closure.

## Version 0.16
* [Layout](http://www.graalvm.org/truffle/javadoc/com/oracle/truffle/api/object/dsl/Layout.html)
  now accepts an alternative way to construct an object with the `build` method instead of `create`.
* [TruffleTCK](http://www.graalvm.org/truffle/javadoc/com/oracle/truffle/tck/TruffleTCK.html) tests simple operation on foreign objects. For example, a simple WRITE accesss, a HAS_SIZE access, or an IS_NULL access. It also tests the message resolution of Truffle language objects, which enables using them in other languages.

## Version 0.15
1-Jul-2016
* [Source](http://www.graalvm.org/truffle/javadoc/com/oracle/truffle/api/source/Source.html) shall be
constructed via its `newBuilder` methods. The other ways to construct or modify
source objects are now deprecated.
* [RootNode.getName](http://www.graalvm.org/truffle/javadoc/com/oracle/truffle/api/nodes/RootNode.html#getName--)
to provide name of a method or function it represents.
* Instruments are now [loaded eagerly](https://github.com/graalvm/graal/commit/81018616abb0d4ae68e98b7fcd6fda7c8d0393a2) -
which has been reported as an observable behavioral change.
* The [Instrumenter](http://www.graalvm.org/truffle/javadoc/com/oracle/truffle/api/instrumentation/Instrumenter.html)
now allows one to observe when sources and source sections are being loaded via
[attaching a listener](http://www.graalvm.org/truffle/javadoc/com/oracle/truffle/api/instrumentation/Instrumenter.html#attachLoadSourceListener-com.oracle.truffle.api.instrumentation.SourceSectionFilter-T-boolean-).
* Control the way loops are exploded with a new [LoopExplosionKind](http://www.graalvm.org/truffle/javadoc/com/oracle/truffle/api/nodes/ExplodeLoop.LoopExplosionKind.html)
enum.
* [SuspendedEvent](http://www.graalvm.org/truffle/javadoc/com/oracle/truffle/api/debug/SuspendedEvent.html#toString-java.lang.Object-com.oracle.truffle.api.frame.FrameInstance-)
provides a way to convert any value on stack to its string representation.
* [TruffleTCK](http://www.graalvm.org/truffle/javadoc/com/oracle/truffle/tck/TruffleTCK.html) checks
whether languages properly support being interrupted after a time out
* Language implementations are encouraged to mark their internal sources as
[internal](http://www.graalvm.org/truffle/javadoc/com/oracle/truffle/api/source/Source.html#isInternal--)

## Version 0.14
2-Jun-2016
* [Source](http://www.graalvm.org/truffle/javadoc/com/oracle/truffle/api/source/Source.html) has been
rewritten to be more immutable. Once (part of) content of a source is loaded, it cannot be
changed.
* Methods `fromNamedAppendableText`, `fromNamedText` and `setFileCaching` of
`Source` has been deprecated as useless or not well defined
* New method `Source`.[getURI()](http://www.graalvm.org/truffle/javadoc/com/oracle/truffle/api/source/Source.html#getURI--)
has been introduced and should be used as a persistent identification of `Source` rather than
existing `getName()` & co. methods. Debugger is using the `URI` to
[attach breakpoints](http://www.graalvm.org/truffle/javadoc/com/oracle/truffle/api/debug/Debugger.html#setLineBreakpoint-int-java.net.URI-int-boolean-)
to not yet loaded sources
* Debugger introduces new [halt tag](http://www.graalvm.org/truffle/javadoc/com/oracle/truffle/api/debug/DebuggerTags.AlwaysHalt.html) to
make it easier to simulate concepts like JavaScript's `debugger` statement
* Debugger can be paused via the Debugger.[pause](http://www.graalvm.org/truffle/javadoc/com/oracle/truffle/api/debug/Debugger.html#pause--)
method
* [@CompilationFinal](http://www.graalvm.org/truffle/javadoc/com/oracle/truffle/api/CompilerDirectives.CompilationFinal.html)
annotation can now specify whether the finality applies to array elements as well
* [TruffleTCK](http://www.graalvm.org/truffle/javadoc/com/oracle/truffle/tck/TruffleTCK.html) has been
enhanced to test behavior of languages with respect to foreign array objects


## Version 0.13
22-Apr-2016
* `AcceptMessage` has been deprecated, replaced by
[MessageResolution](http://www.graalvm.org/truffle/javadoc/com/oracle/truffle/api/interop/MessageResolution.html) &
[co](http://www.graalvm.org/truffle/javadoc/com/oracle/truffle/api/interop/Resolve.html). annotations.
Now all message-oriented annotations need to be placed in a single source file.
That simplifies readability as well as improves incremental compilation in certain systems.
* Deprecated `Node.assignSourceSection` removed. This reduces the amount of memory
occupied by [Node](http://www.graalvm.org/truffle/javadoc/com/oracle/truffle/api/nodes/Node.html)
instance.
* `PolyglotEngine.Value.execute` is now as fast as direct `CallTarget.call`.
Using the [PolyglotEngine](http://www.graalvm.org/truffle/javadoc/com/oracle/truffle/api/vm/PolyglotEngine.html)
abstraction now comes with no overhead. Just [JPDA debuggers](http://wiki.apidesign.org/wiki/Truffle#Debugging_from_NetBeans)
need to
[turn debugging on](http://www.graalvm.org/truffle/javadoc/com/oracle/truffle/api/debug/Debugger.html#find-com.oracle.truffle.api.vm.PolyglotEngine-)
explicitly.
* Sharing of efficient code/AST between multiple instances of
[PolyglotEngine](http://www.graalvm.org/truffle/javadoc/com/oracle/truffle/api/vm/PolyglotEngine.html)
is possible. Using more than one `PolyglotEngine` resulted in code de-opt previously.
That isn't the case anymore. Future version of the API will provide explicit control
over the set of engines that share the code.
* Simple language JAR no longer contains test classes. There is a separate simple language tests distribution.

## Version 0.12
* The Instrumentation Framework has been revised and has new APIs that are integrated into the PolyglotEngine.
* Instrumentation support required of language implementations is specified as abstract methods on TruffleLanguage.
* Clients access instrumentation services via an instance of Instrumenter, provided by the Polyglot framework.
* `TruffleRuntime#iterateFrames` now starts at the current frame.

## Version 0.11
28-Jan-2016
* Improved interop API
* PolyglotEngine.Builder.getConfig
* TruffleLanguage.Env.isMimeTypeSupported

## Version 0.10
18-Dec-2015
* Profile API classes moved into its own com.oracle.truffle.api.profiles package

## Version 0.9
21-Oct-2015
* Debugger API

## Version 0.8
17-Jul-2015, [Repository Revision](http://lafo.ssw.uni-linz.ac.at/hg/truffle/shortlog/graal-0.8)
* The Truffle repository no longer contains Graal
* PolyglotEngine is an entry point for creating, building and running multi language Truffle systems
* Implement TruffleLanguage and use @Registration to register your language into the Truffle polyglot system
* Include Truffle TCK (test compatibility kit) into your test cases to verify your language implementation is compliant enough
* Interoperability API polished
* Cleanup of Source related API

## Version 0.7
29-Apr-2015, [Repository Revision](http://hg.openjdk.java.net/graal/graal/shortlog/graal-0.7)
* New, faster partial evaluation (no more TruffleCache).
* If a method is annotated with @ExplodeLoop and contains a loop that can not be exploded, partial evaluation will fail.
* Truffle background compilation is now multi-threaded.
* Experimental merge=true flag for @ExplodeLoop allows building bytecode-based interpreters (see BytecodeInterpreterPartialEvaluationTest).
* Added Node#deepCopy as primary method to copy ASTs.
* Disable inlining across Truffle boundary by default. New option TruffleInlineAcrossTruffleBoundary default false.
* Node.replace(Node) now guards against non-assignable replacement, and Node.isReplacementSafe(Node) checks in advance.
* Instrumentation:  AST "probing" is now safe and implemented by Node.probe(); language implementors need only implement Node.isInstrumentable() and Node.createWrapperNode().
* Instrumentation:  A new framework defines a category of  simple "instrumentation tools" that can be created, configured, and installed, after which they autonomously collect execution data of some kind.
* Instrumentation:  A new example "instrumentation tool" is a language-agnostic collector of code coverage information (CoverageTracker); there are two other examples.
* Removed unsafe compiler directives; use `sun.misc.Unsafe` instead.
* Removed `Node#onAdopt()`.
* Implemented a new generated code layout that reduces the code size.
* Changed all methods enclosed in a @TypeSystem must now be static.
* Changed all methods enclosed in generated type system classes are now static.
* Deprecated the type system constant used in the generated type system classes.
* Changed NodeFactory implementations are no longer generated by default. Use {Node}Gen#create instead of {Node}Factory#create to create new instances of nodes.
* Added @GenerateNodeFactory to generate NodeFactory implementations for this node and its subclasses.
* Deprecated @NodeAssumptions for removal in the next release.
* Deprecated experimental @Implies for removal in the next release.
* Added new package c.o.t.api.dsl.examples to the c.o.t.api.dsl project containing documented and debug-able Truffle-DSL use cases.
* Changed "typed execute methods" are no longer required for use as specialization return type or parameter. It is now sufficient to declare them in the @TypeSystem.
* Added @Cached annotation to express specialization local state.
* Added Specialization#limit to declare a limit expression for the maximum number of specialization instantiations.
* Changed syntax and semantics of Specialization#assumptions and Specialization#guards. They now use a Java like expression syntax.
* Changed guard expressions that do not bind any dynamic parameter are invoked just once per specialization instantiation. They are now asserted to be true on the fast path.
* Renamed @ImportGuards to @ImportStatic.
* Changed declaring a @TypeSystemReference for a node that contains specializations is not mandatory anymore.
* Changed types used in specializations are not restricted on types declared in the type system anymore.
* Changed nodes that declare all execute methods with the same number of evaluated arguments as specialization arguments do not require @NodeChild annotations anymore.
* Changed types used in checks and casts are not mandatory to be declared in the type system.

## Version 0.6
19-Dec-2014, [Repository Revision](http://hg.openjdk.java.net/graal/graal/shortlog/graal-0.6)
* Instrumentation: add Instrumentable API for language implementors, with most details automated (see package `com.oracle.truffle.api.instrument`).
* The BranchProfile constructor is now private. Use BranchProfile#create() instead.
* Renamed @CompilerDirectives.SlowPath to @CompilerDirectives.TruffleBoundary
* Renamed RootNode#isSplittable to RootNode#isCloningAllowed
* Removed RootNode#split. Cloning ASTs for splitting is now an implementation detail of the Truffle runtime implementation.
* Renamed DirectCallNode#isSplittable to DirectCallNode#isCallTargetCloningAllowed
* Renamed DirectCallNode#split to DirectCallNode#cloneCallTarget
* Renamed DirectCallNode#isSplit to DirectCallNode#isCallTargetCloned
* Added PrimitiveValueProfile.
* Added -G:TruffleTimeThreshold=5000 option to defer compilation for call targets
* Added RootNode#getExecutionContext to identify nodes with languages
* Removed `FrameTypeConversion` interface and changed the corresponding `FrameDescriptor` constructor to have a default value parameter instead.
* Removed `CompilerDirectives.unsafeFrameCast` (equivalent to a `(MaterializedFrame)` cast).
* Added `TruffleRuntime#getCapability` API method.
* Added `NodeInterface` and allowed child field to be declared with interfaces that extend it.
* Added `CompilerOptions` and allowed it to be set for `ExecutionContext` and `RootNode`.
* Added experimental object API (see new project `com.oracle.truffle.api.object`).

## Version 0.5
23-Sep-2014, [Repository Revision](http://hg.openjdk.java.net/graal/graal/shortlog/graal-0.5)
* Added `TruffleRuntime#getCallTargets()` to get all call targets that were created and are still referenced.
* Added `NeverValidAssumption` to complement `AlwaysValidAssumption`.
* Fixed a bug in `AssumedValue` that may not invalidate correctly.
* New option, `-G:+/-TruffleCompilationExceptionsAreThrown`, that will throw an `OptimizationFailedException` for compiler errors.

## Version 0.4
19-Aug-2014, [Repository Revision](http://hg.openjdk.java.net/graal/graal/shortlog/graal-0.4)
### Truffle
* Change API for stack walking to a visitor: `TruffleRuntime#iterateFrames` replaces `TruffleRuntime#getStackTrace`
* New flag `-G:+TraceTruffleCompilationCallTree` to print the tree of inlined calls before compilation.
* `truffle.jar`: strip out build-time only dependency into a seperated JAR file (`truffle-dsl-processor.jar`)
* New flag `-G:+TraceTruffleCompilationAST` to print the AST before compilation.
* New experimental `TypedObject` interface added.
* Added `isVisited` method for `BranchProfile`.
* Added new `ConditionProfile`, `BinaryConditionProfile` and `CountingConditionProfile` utility classes to profile if conditions.

## Version 0.3
9-May-2014, [Repository Revision](http://hg.openjdk.java.net/graal/graal/shortlog/graal-0.3)
* The method `CallTarget#call` takes now a variable number of Object arguments.
* Support for collecting stack traces and for accessing the current frame in slow paths (see `TruffleRuntime#getStackTrace`).
* Renamed `CallNode` to `DirectCallNode`.
* Renamed `TruffleRuntime#createCallNode` to `TruffleRuntime#createDirectCallNode`.
* Added `IndirectCallNode` for calls with a changing `CallTarget`.
* Added `TruffleRuntime#createIndirectCallNode` to create an `IndirectCallNode`.
* `DirectCallNode#inline` was renamed to `DirectCallNode#forceInlining()`.
* Removed deprecated `Node#adoptChild`.

## Version 0.2
25-Mar-2014, [Repository Revision](http://hg.openjdk.java.net/graal/graal/shortlog/graal-0.2)
* New API `TruffleRuntime#createCallNode` to create call nodes and to give the runtime system control over its implementation.
* New API `RootNode#getCachedCallNodes` to get a weak set of `CallNode`s that have registered to call the `RootNode`.
* New API to split the AST of a call-site context sensitively. `CallNode#split`, `CallNode#isSplittable`, `CallNode#getSplitCallTarget`, `CallNode#getCurrentCallTarget`, `RootNode#isSplittable`, `RootNode#split`.
* New API to inline a call-site into the call-graph. `CallNode#isInlinable`, `CallNode#inline`, `CallNode#isInlined`.
* New API for the runtime environment to register `CallTarget`s as caller to the `RootNode`. `CallNode#registerCallTarget`.
* Improved API for counting nodes in Truffle ASTs. `NodeUtil#countNodes` can be used with a `NodeFilter`.
* New API to declare the cost of a Node for use in runtime environment specific heuristics. See `NodeCost`, `Node#getCost` and `NodeInfo#cost`.
* Changed `Node#replace` reason parameter type to `CharSequence` (to enable lazy string building)
* New `Node#insert` method for inserting new nodes into the tree (formerly `adoptChild`)
* New `Node#adoptChildren` helper method that adopts all (direct and indirect) children of a node
* New API `Node#atomic` for atomic tree operations
* Made `Node#replace` thread-safe


## Version 0.1
5-Feb-2014, [Repository Revision](http://hg.openjdk.java.net/graal/graal/shortlog/graal-0.1)
* Initial version of a multi-language framework on top of Graal.<|MERGE_RESOLUTION|>--- conflicted
+++ resolved
@@ -3,7 +3,6 @@
 This changelog summarizes major changes between Truffle versions relevant to languages implementors building upon the Truffle framework. The main focus is on APIs exported by Truffle.
 
 ## Version 1.0.0 RC14
-<<<<<<< HEAD
 
 * Removed some deprecated elements:
     - EventBinding.getFilter
@@ -42,9 +41,7 @@
     - GraalTruffleRuntime.getQueuedCallTargets
     - PrimitiveValueProfile.exactCompare
     - BranchProfile.isVisited
-=======
 * The [@Option](http://www.graalvm.org/truffle/javadoc/com/oracle/truffle/api/Option.html) annotation can now specify the [stability](https://www.graalvm.org/truffle/javadoc/org/graalvm/options/OptionStability.html) of an option.
->>>>>>> c87a7e9f
 
 ## Version 1.0.0 RC13
 * Added [Debugger.getSessionCount()](https://www.graalvm.org/truffle/javadoc/com/oracle/truffle/api/debug/Debugger.html#getSessionCount--) to return the number of active debugger sessions.
