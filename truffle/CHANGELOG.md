--- conflicted
+++ resolved
@@ -38,7 +38,6 @@
     * Added `allowUncached` and `uncached` attributes to allow using `@NodeChild` with `@GenerateUncached`.
 * Added `TruffleLanguage.Env#getTruffleFileInternal(String, Predicate<TruffleFile>)` and `TruffleLanguage.Env#getTruffleFileInternal(URI, Predicate<TruffleFile>)` methods performing the guest language standard libraries check using a supplied predicate. These methods have a better performance compared to the `TruffleLanguage.Env#getInternalTruffleFile(String)` and `TruffleLanguage.Env#getInternalTruffleFile(URI)` as the guest language standard libraries check is performed only for files in the language home when IO is not enabled by the Context.
 * Added `TruffleLanguage.Env.getLogger(String)` and `TruffleLanguage.Env.getLogger(Class<?>)` creating a context-bound logger. The returned `TruffleLogger` always uses a logging handler and options from Env's context and does not depend on being entered on any thread.
-<<<<<<< HEAD
 * Added new messages to the `InteropLibrary` to support hash maps:
 	* Added `hasHashEntries(Object)` that allows to specify that the receiver provides hash entries.
 	* Added `getHashSize(Object)` to return hash entries count.
@@ -56,9 +55,7 @@
     * Added `getHashKeysIterator(Object)` to return the hash keys iterator.
     * Added `getHashValuesIterator(Object)` to return the hash values iterator.
 * Added `TypeDescriptor.HASH` and `TypeDescriptor.hash(TypeDescriptor, TypeDescriptor)` representing hash map types in the TCK.
-=======
 * Added support for Truffle safepoints and thread local actions. See `TruffleSafepoint` and `ThreadLocalAction`. There is also a [tutorial](https://github.com/oracle/graal/blob/master/truffle/docs/Safepoints.md) that explains how to adopt and use in language or tool implementations.
->>>>>>> 8941fd37
 
 ## Version 21.0.0
 * If an `AbstractTruffleException` is thrown from the `ContextLocalFactory`, `ContextThreadLocalFactory` or event listener, which is called during the context enter, the exception interop messages are executed without a context being entered. The event listeners called during the context enter are:
