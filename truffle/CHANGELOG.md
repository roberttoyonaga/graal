--- conflicted
+++ resolved
@@ -38,14 +38,11 @@
 * GR-70086: Added `replacementOf` and `replacementMethod` attributes to `GenerateLibrary.Abstract` annotation. They enable automatic generation of legacy delegators during message library evolution, while allowing custom conversions when needed.
 * GR-70086 Deprecated `Message.resolve(Class<?>, String)`. Use `Message.resolveExact(Class<?>, String, Class<?>...)` with argument types instead. This deprecation was necessary as library messages are no longer unique by message name, if the previous message was deprecated.
 
-<<<<<<< HEAD
 * GR-69861: Bytecode DSL: Added a `BytecodeFrame` abstraction for capturing frame state and accessing frame data. This abstraction should be preferred over `BytecodeNode` access methods because it captures the correct interpreter location data.
 * GR-69861: Bytecode DSL: Added a `captureFramesForTrace` parameter to `@GenerateBytecode` that enables capturing of frames in `TruffleStackTraceElement`s. Previously, frame data was unreliably available in stack traces; now, it is guaranteed to be available if requested. Languages must use the `BytecodeFrame` abstraction to access frame data from `TruffleStackTraceElement`s rather than access the frame directly.
-=======
 * GR-69614: The methods `InteropLibrary#hasLanguage` and `InteropLibrary#getLanguage` have been replaced with `InteropLibrary#hasLanguageId` and `InteropLibrary#getLanguageId`. Language implementers are encouraged to update their code to the new API.
 * GR-69614: Added `TruffleInstrument.Env.getHostLanguage()` returning the host language info. This allows instruments to lookup the top scope of the host language using `Env.getScope(LanguageInfo)`.
 
->>>>>>> 025915d2
 
 ## Version 25.0
 * GR-31495 Added ability to specify language and instrument specific options using `Source.Builder.option(String, String)`. Languages may describe available source options by implementing `TruffleLanguage.getSourceOptionDescriptors()` and `TruffleInstrument.getSourceOptionDescriptors()` respectively.
