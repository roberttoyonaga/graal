# Truffle Changelog

This changelog summarizes major changes between Truffle versions relevant to languages implementors building upon the Truffle framework. The main focus is on APIs exported by Truffle.

## Version 21.1.0
* Added methods into `Instrumenter` that create bindings to be attached later on. Added `EventBinding.attach()` method.
* Added `TruffleContext.isCancelling()` to check whether a truffle context is being cancelled.
* Added `TruffleInstrument.Env.calculateContextHeapSize(TruffleContext, long, AtomicBoolean)` to calculate the heap size retained by a a context.
* Added `ContextsListener.onLanguageContextCreate`, `ContextsListener.onLanguageContextCreateFailed`, `ContextsListener.onLanguageContextInitialize`, and `ContextsListener.onLanguageContextInitializeFailed`  to allow instruments to listen to language context creation start events, language context creation failure events, language context initialization start events, and language context initialization failure events, respectively.
* Added `CompilerDirectives.isExact(Object, Class)` to check whether a value is of an exact type. This method should be used instead of the `value != null && value.getClass() == exactClass` pattern.
* Added `Frame.clear(FrameSlot)`. This allows the compiler to reason about the liveness of local variables. Languages are recommended to use it when applicable.
* Added `@GenerateAOT` to support preparation for AOT specializing nodes. Read the (AOT tutorial)[https://github.com/oracle/graal/blob/master/truffle/docs/AOT.md] to get started with Truffle and AOT compilation.
* Profiles now can be disabled using `Profile.disable()` and reset using `Profile.reset()`.
* Added `--engine.CompileAOTOnCreate` option to trigger AOT compilation on call target create.
* Added new messages to `InteropLibrary` for interacting with buffer-like objects:
    * Added `hasBufferElements(Object)` that returns  `true` if this object supports buffer messages.
    * Added `isBufferWritable(Object)` that returns `true` if this object supports writing buffer elements.
    * Added `getBufferSize(Object)` to return the size of this buffer.
    * Added `readBufferByte(Object, long)`, `readBufferShort(Object, ByteOrder, long)`, `readBufferInt(Object, ByteOrder, long)`, `readBufferLong(Object, ByteOrder, long)`, `readBufferFloat(Object, ByteOrder, long)`  and `readBufferDouble(Object, ByteOrder, long)` to read a primitive from this buffer at the given index.
    * Added `writeBufferByte(Object, long, byte)`, `writeBufferShort(Object, ByteOrder, long, short)`, `writeBufferInt(Object, ByteOrder, long, int)`, `writeBufferLong(Object, ByteOrder, long, long)`, `writeBufferFloat(Object, ByteOrder, long, float)`  and `writeBufferDouble(Object, ByteOrder, long, double)` to write a primitive in this buffer at the given index (supported only if `isBufferWritable(Object)` returns `true`).
* Added `Shape.getLayoutClass()` as a replacement for `Shape.getLayout().getType()`. Returns the DynamicObject subclass provided to `Shape.Builder.layout`.
* Changed the default value of `--engine.MultiTier` from `false` to `true`. This should significantly improve the warmup time of Truffle interpreters.
* The native image build fails if a method known as not suitable for partial evaluation is reachable for runtime compilation. The check can be disabled by the `-H:-TruffleCheckBlackListedMethods` native image option.
<<<<<<< HEAD
* Added `SuspendedEvent.prepareUnwindFrame(DebugStackFrame, Object)` to support forced early return values from a debugger.
* Added `DebugScope.convertRawValue(Class<? extends TruffleLanguage<?>>, Object)` to enable wrapping a raw guest language object into a DebugValue.
=======
* Added new messages to the `InteropLibrary` to support iterables and iterators:
	* Added `hasIterator(Object)` that allows to specify that the receiver is an iterable.
    * Added `getIterator(Object)` to return the iterator for an interable receiver.
    * Added `isIterator(Object)` that allows to specify that the receiver is an iterator.
    * Added `hasIteratorNextElement(Object)`  that allows to specify that the iterator receiver has element(s) to return by calling the `getIteratorNextElement(Object)` method.
    * Added `getIteratorNextElement(Object)` to return the current iterator element.
>>>>>>> 2d632ce3

## Version 21.0.0
* If an `AbstractTruffleException` is thrown from the `ContextLocalFactory`, `ContextThreadLocalFactory` or event listener, which is called during the context enter, the excepion interop messages are executed without a context being entered. The event listeners called during the context enter are:
    * `ThreadsActivationListener.onEnterThread(TruffleContext)`
    * `ThreadsListener.onThreadInitialized(TruffleContext, Thread)`
    * `TruffleInstrument.onCreate(Env)`
    * `TruffleLanguage.isThreadAccessAllowed(Thread, boolean)`
    * `TruffleLanguage.initializeMultiThreading(Object)`
    * `TruffleLanguage.initializeThread(Object, Thread)`
* Added `HostCompilerDirectives` for directives that guide the host compilations of Truffle interpreters.
    * `HostCompilerDirectives.BytecodeInterpreterSwitch` - to denote methods that contain the instruction-dispatch switch in bytecode interpreters
    * `HostCompilerDirectives.BytecodeInterpreterSwitchBoundary` - to denote methods that do not need to be inlined into the bytecode interpreter switch
* Truffle DSL generated nodes are no longer limited to 64 state bits. Use these state bits responsibly.
* Added support for explicitly selecting a host method overload using the signature in the form of comma-separated fully qualified parameter type names enclosed by parentheses (e.g. `methodName(f.q.TypeName,java.lang.String,int,int[])`).

## Version 20.3.0
* Added `RepeatingNode.initialLoopStatus` and `RepeatingNode.shouldContinue` to allow defining a custom loop continuation condition.
* Added new specialization utility to print detailed statistics about specialization instances and execution count. See [Specialization Statistics Tutorial](https://github.com/oracle/graal/blob/master/truffle/docs/SpecializationHistogram.md) for details on how to use it.
* Added new specialization compilation mode that ignores "fast path" specializations and generates calls only to "slow path" specializations. This mode is intended for testing purposes to increase tests coverage. See [Specialization testing documentation](https://github.com/oracle/graal/blob/master/truffle/docs/SpecializationTesting.md) for more details.
* Added [TruffleFile.readSymbolicLink](https://www.graalvm.org/truffle/javadoc/com/oracle/truffle/api/TruffleFile.html#readSymbolicLink--) method to read the symbolic link target.
* Added [ReportPolymorphism.Megamorphic](http://www.graalvm.org/truffle/javadoc/com/oracle/truffle/api/dsl/ReportPolymorphism.Megamorphic.html) annotation for expressing the "report only megamorphic specializations" use case when reporting polymorphism.
* Added new flags to inspect expansion during partial evaluation: `--engine.TraceMethodExpansion=truffleTier`, `--engine.TraceNodeExpansion=truffleTier`, `--engine.MethodExpansionStatistics=truffleTier` and `--engine.NodeExpansionStatistics=truffleTier`. Language implementations are encouraged to run with these flags enabled and investigate their output for unexpected results. See [Optimizing.md](https://github.com/oracle/graal/blob/master/truffle/docs/Optimizing.md) for details.
* Enabled by default the elastic allocation of Truffle compiler threads depending on the number of available processors, in both JVM and native modes. The old behavior, 1 or 2 compiler threads, can be explicitly enabled with `--engine.CompilerThreads=0`.
* Added `ThreadsActivationListener` to listen to thread enter and leave events in instruments.
* Added `TruffleInstrument.Env.getOptions(TruffleContext)` to retrieve context specific options for an instrument and `TruffleInstrument.getContextOptions()` to describe them. This is useful if an instrument wants to be configured per context. 
* Added `TruffleContext.isClosed()` to check whether a  truffle context is already closed. This is useful for instruments.
* Added `TruffleContext.closeCancelled` and `TruffleContext.closeResourceExhausted`  to allow instruments and language that create inner contexts to cancel the execution of a context.
* Added `TruffleContext.isActive` in addition to `TruffleContext.isEntered` and improved their documentation to indicate the difference.
* Added `ContextsListener.onContextResetLimit` to allow instruments to listen to context limit reset events from the polyglot API.
* All instances of `TruffleContext` accessible from instruments can now be closed by the instrument. Previously this was only possible for creators of the TruffleContext instance.
* Added the ability to create context and context thread locals in languages and instruments. See [ContextLocal](https://www.graalvm.org/truffle/javadoc/com/oracle/truffle/api/ContextLocal.html) and [ContextThreadLocal](https://www.graalvm.org/truffle/javadoc/com/oracle/truffle/api/ContextThreadLocal.html) for details.
* Removed the hard "maximum node count" splitting limit controlled by `TruffleSplittingMaxNumberOfSplitNodes` as well as the option itself.
* Removed polymorphism reporting from `DynamicObjectLibrary`. If the language wants to report polymorphism for a property access, it should do so manually using a cached specialization.
* The `iterations` for `LoopNode.reportLoopCount(source, iterations)` must now be >= 0.
* Added [NodeLibrary](https://www.graalvm.org/truffle/javadoc/com/oracle/truffle/api/interop/NodeLibrary.html), which provides guest language information associated with a particular Node location, local scope mainly and [TruffleLanguage.getScope](https://www.graalvm.org/truffle/javadoc/com/oracle/truffle/api/TruffleLanguage.html#getScope-C-) and [TruffleInstrument.Env.getScope](https://www.graalvm.org/truffle/javadoc/com/oracle/truffle/api/instrumentation/TruffleInstrument.Env.html#getScope-com.oracle.truffle.api.nodes.LanguageInfo-), which provides top scope object of a guest language.
* Deprecated com.oracle.truffle.api.Scope class and methods in TruffleLanguage and TruffleInstrument.Env, which provide the scope information through that class.
* Added scope information into InteropLibrary: [InteropLibrary.isScope](https://www.graalvm.org/truffle/javadoc/com/oracle/truffle/api/interop/InteropLibrary.html#isScope-java.lang.Object-), [InteropLibrary.hasScopeParent](https://www.graalvm.org/truffle/javadoc/com/oracle/truffle/api/interop/InteropLibrary.html#hasScopeParent-java.lang.Object-) and [InteropLibrary.getScopeParent](https://www.graalvm.org/truffle/javadoc/com/oracle/truffle/api/interop/InteropLibrary.html#getScopeParent-java.lang.Object-)
* Added utility method to find an instrumentable parent node [InstrumentableNode.findInstrumentableParent](https://www.graalvm.org/truffle/javadoc/com/oracle/truffle/api/instrumentation/InstrumentableNode.html#findInstrumentableParent-com.oracle.truffle.api.nodes.Node-).
* Deprecated `DebugScope.getArguments()` without replacement. This API was added without use-case.
* Added the [RootNode.isTrivial](https://www.graalvm.org/truffle/javadoc/com/oracle/truffle/api/nodes/RootNode.html#isTrivial) method, for specifying root nodes that are always more efficient to inline than not to.
* Added [ByteArraySupport](https://www.graalvm.org/truffle/javadoc/com/oracle/truffle/api/memory/ByteArraySupport.html): a helper class providing safe multi-byte primitive type accesses from byte arrays.
* Added a new base class for Truffle exceptions, see [AbstractTruffleException](https://www.graalvm.org/truffle/javadoc/com/oracle/truffle/api/exception/AbstractTruffleException.html). The original `TruffleException` has been deprecated. Added new interop messages for exception handling replacing the deprecated `TruffleException` methods.
* Added new messages to `InteropLibrary` related to exception handling:
    * Added `getExceptionType(Object)` that allows to specify the type of an exception, e.g. PARSE_ERROR. 
    * Added `isExceptionIncompleteSource(Object)` allows to specify whether the parse error contained unclosed brackets.
    * Added `getExceptionExitStatus(Object)` allows to specify the exit status of an exception of type EXIT.
    * Added `hasExceptionCause(Object)` and `getExceptionCause(Object)` to return the cause of this error
    * Added `hasExceptionStackTrace(Object)` and `getExceptionStackTrace(Object)` to return the guest stack this of this error. 
    * Added `hasExceptionMessage(Object)` and `getExceptionMessage(Object)` to provide an error message of the error.
    * Added `hasExecutableName(Object)` and `getExecutableName(Object)` to provide a method name similar to what was provided in `RootNode.getName()` but for executable objects.
    * Added `hasDeclaringMetaObject(Object)` and `getDeclaringMetaObject(Object)` to provide the meta object of the function. 
* Language implementations are recommended to perform the following steps to upgrade their exception implementation:
    * Convert non-internal guest language exceptions to `AbstractTruffleException`, internal errors should be refactored to no longer implement `TruffleException`.
    * Export new interop messages directly on the `AbstractTruffleException` subclass if necessary. Consider exporting `getExceptionType(Object)`, `getExceptionExitStatus(Object)` and `isExceptionIncompleteSource(Object)`. For other interop messages the default implementation should be sufficient for most use-cases. Consider using `@ExportLibrary(delegateTo=...)` to forward to a guest object stored inside of the exception.
    * Rewrite interop capable guest language try-catch nodes to the new interop pattern for handling exceptions. See `InteropLibrary#isException(Object)` for more information. 
    * Implement the new method `RootNode.translateStackTraceElement` which allows guest languages to transform stack trace elements to accessible guest objects for other languages.
    * Consider making executable interop objects of the guest language implement `InteropLibrary.hasExecutableName(Object)` and `InteropLibrary.hasDeclaringMetaObject(Object)`.
    * Make exception printing in the guest language use `InteropLibrary.getExceptionMessage(Object)`, `InteropLibrary.getExceptionCause(Object)` and `InteropLibrary.getExceptionStackTrace(Object)` for foreign exceptions to print them in the style of the language.
    * Make all exports of `InteropLibrary.throwException(Object)` throw an instance of `AbstractTruffleException`. This contract will be enforced in future versions when `TruffleException` will be removed.
    * Attention: Since [AbstractTruffleException](https://www.graalvm.org/truffle/javadoc/com/oracle/truffle/api/exception/AbstractTruffleException.html) is an abstract base class, not an interface, the exceptions the Truffle NFI throws do not extend UnsatisfiedLinkError anymore. This is an incompatible change for guest languages that relied on the exact exception class. The recommended fix is to catch AbstractTruffleException instead of UnsatisfiedLinkError.
* Added [TruffleInstrument.Env.getEnteredContext](https://www.graalvm.org/truffle/javadoc/com/oracle/truffle/api/instrumentation/TruffleInstrument.Env.html#getEnteredContext--) returning the entered `TruffleContext`.
* Added [DebuggerSession.setShowHostStackFrames](https://www.graalvm.org/truffle/javadoc/com/oracle/truffle/api/debug/DebuggerSession.html#setShowHostStackFrames-boolean-) and host `DebugStackFrame` and `DebugStackTraceElement`. This is useful for debugging of applications that use host interop.
* All Truffle Graal runtime options (-Dgraal.) which were deprecated in GraalVM 20.1 are removed. The Truffle runtime options are no longer specified as Graal options (-Dgraal.). The Graal options must be replaced by corresponding engine options specified using [polyglot API](https://www.graalvm.org/truffle/javadoc/org/graalvm/polyglot/Engine.Builder.html#option-java.lang.String-java.lang.String-).
* Deprecated the `com.oracle.truffle.api.object.dsl` API without replacement. The migration path is to use `DynamicObject` subclasses with the `com.oracle.truffle.api.object` API.
* A node parameter now needs to be provided to TruffleContext.enter() and TruffleContext.leave(Object). The overloads without node parameter are deprecated. This is useful to allow the runtime to compile the enter and leave code better if a node is passed as argument. 
* Added [DebuggerSession.suspendHere](https://www.graalvm.org/truffle/javadoc/com/oracle/truffle/api/debug/DebuggerSession.html#suspendHere-com.oracle.truffle.api.nodes.Node-) to suspend immediately at the current location of the current execution thread.
* Added [RootNode.prepareForAOT](https://www.graalvm.org/truffle/javadoc/com/oracle/truffle/api/nodes/RootNode.html#prepareForAOT) that allows to initialize root nodes for compilation that were not yet executed.
* Removed deprecation for `RootNode.getLanguage(Class<?>)`, it is still useful to efficiently access the associated language of a root node.
* Block node partial compilation is no longer eagerly triggered but only when the `--engine.MaximumGraalNodeCount` limit was reached once for a call target.
* Lifted the restriction that the dynamic type of a `DynamicObject` needs to be an instance of `ObjectType`, allowing any non-null object. Deprecated `Shape.getObjectType()` that has been replaced by `Shape.getDynamicType()`.
* Added [TruffleLanguage.Env.createHostAdapterClass](https://www.graalvm.org/truffle/javadoc/com/oracle/truffle/api/TruffleLanguage.Env.html#createHostAdapterClass-java.lang.Class:A-) to allow extending a host class and/or interfaces with a guest object via a generated host adapter class (JVM only).
* Deprecated the old truffle-node-count based inlining heuristic and related options (namely InliningNodeBudget and LanguageAgnosticInlining).
* Added `@GenerateLibrary.pushEncapsulatingNode()` that allows to configure whether encapsulating nodes are pushed or popped.

## Version 20.2.0
* Added new internal engine option `ShowInternalStackFrames` to show internal frames specific to the language implementation in stack traces.
* Added new identity APIs to `InteropLibrary`:
    * `hasIdentity(Object receiver)` to find out whether an object specifies identity
	* `isIdentical(Object receiver, Object other, InteropLibrary otherLib)` to compare the identity of two object
	* `isIdenticalOrUndefined(Object receiver, Object other)` export to specify the identity of an object.
	* `identityHashCode(Object receiver)` useful to implement maps that depend on identity.
* Added `TriState` utility class represents three states TRUE, FALSE and UNDEFINED.
* Added `InteropLibrary.getUncached()` and `InteropLibrary.getUncached(Object)` short-cut methods for convenience.
* Enabled by default the new inlining heuristic in which inlining budgets are based on Graal IR node counts and not Truffle Node counts.
* Added `ConditionProfile#create()` as an alias of `createBinaryProfile()` so it can be used like `@Cached ConditionProfile myProfile`. 
* Improved `AssumedValue` utility class: Code that reads the value but can not constant fold it does not need to deopt when the value changes.
* A `TruffleFile` for an empty path is no more resolved to the current working directory.
* Added [`SourceBuilder.canonicalizePath(boolean)`](https://www.graalvm.org/truffle/javadoc/com/oracle/truffle/api/source/Source.SourceBuilder.html) to control whether the `Source#getPath()` should be canonicalized.
* Deprecated and renamed `TruffleFile.getMimeType` to [TruffleFile.detectMimeType](https://www.graalvm.org/truffle/javadoc/com/oracle/truffle/api/TruffleFile.html#detectMimeType--). The new method no longer throws `IOException` but returns `null` instead.
* The languages are responsible for stopping and joining the stopped `Thread`s in the [TruffleLanguage.finalizeContext](https://www.graalvm.org/truffle/javadoc/com/oracle/truffle/api/TruffleLanguage.html#finalizeContext-C-).
* Added Truffle DSL `@Bind` annotation to common out expression for use in guards and specialization methods.
* Added the ability to disable adoption for DSL cached expressions with type node using `@Cached(value ="...", weak = true)`.
* Added an option not to adopt the parameter annotated by @Cached, using `@Cached(value ="...", adopt = false)`.
* Added `TruffleWeakReference` utility to be used on partial evaluated code paths instead of the default JDK `WeakReference`.
* Removed deprecated API in `com.oracle.truffle.api.source.Source`. The APIs were deprecated in 19.0.
* Added `CompilerDirectives.shouldNotReachHere()` as a short-cut for languages to indicate that a path should not be reachable neither in compiled nor interpreted code paths.
* All subclasses of `InteropException` do no longer provide a Java stack trace. They are intended to be thrown, immediately caught by the caller and not re-thrown. As a result they can now be allocated on compiled code paths and do no longer require a `@TruffleBoundary` or `transferToInterpreterAndInvalidate()` before use. Languages are encouraged to remove `@TruffleBoundary` annotations or leading `transferToInterpreterAndInvalidate()` method calls before interop exceptions are thrown. 
* All `InteropException` subclasses now offer a new `create` factory method to provide a cause. This cause should only be used if user provided guest application code caused the problem.
* The use of `InteropException.initCause` is now deprecated for performance reasons. Instead pass the cause when the `InteropException` is constructed. The method `initCause` will throw `UnsupportedOperationException` in future versions. Please validate all calls to `Throwable.initCause` for language or tool implementation code.
* Added [TruffleFile.isSameFile](https://www.graalvm.org/truffle/javadoc/com/oracle/truffle/api/TruffleFile.html#isSameFile-com.oracle.truffle.api.TruffleFile-java.nio.file.LinkOption...-) method to test if two `TruffleFile`s refer to the same physical file.
* Added new `EncapsulatingNodeReference` class to lookup read and write the current encapsulating node. Deprecated encapsulating node methods in `NodeUtil`.
* Added support for subclassing `DynamicObject` so that guest languages can directly base their object class hierarchy on it, add fields, and use `@ExportLibrary` on subclasses. Guest language object classes should implement `TruffleObject`.
* Added new [DynamicObjectLibrary](https://www.graalvm.org/truffle/javadoc/com/oracle/truffle/api/object/DynamicObjectLibrary.html) API for accessing and mutating properties and the shape of `DynamicObject` instances. This is the recommended API from now on. Other, low-level property access APIs will be deprecated and removed in a future release.

## Version 20.1.0
* Added `@GenerateLibrary(dynamicDispatchEnabled = false)` that allows to disable dynamic dispatch semantics for a library. The default is `true`.
* Added ability to load external default exports for libraries using a service provider. See `GenerateLibrary(defaultExportLookupEnabled = true)`.
* The use of `@NodeField` is now permitted in combination with `@GenerateUncached`, but it throws UnsupportedOperationException when it is used.
* It is now possible to specify a setter with `@NodeField`. The generated field then will be mutable.
* Removed deprecated interoperability APIs that were deprecated in 19.0.0. 
* Removed deprecated instrumentation APIs that were deprecated in 0.33
* The `PerformanceWarningsAreFatal` and `TracePerformanceWarnings` engine options take a comma separated list of performance warning types. Allowed warning types are `call` to enable virtual call warnings, `instanceof` to enable virtual instance of warnings and `store` to enables virtual store warnings. There are also `all` and `none` types to enable (disable) all performance warnings.
* Added [DebugValue#getRawValue()](https://www.graalvm.org/truffle/javadoc/com/oracle/truffle/api/debug/DebugValue.html) for raw guest language object lookup from same language.
* Added [DebugStackFrame#getRawNode()](https://www.graalvm.org/truffle/javadoc/com/oracle/truffle/api/debug/DebugStackFrame.html) for root node lookup from same language.
* Added [DebugException#getRawException()](https://www.graalvm.org/truffle/javadoc/com/oracle/truffle/api/debug/DebugException.html) for raw guest language exception lookup from same language.
* Added [DebugStackFrame#getRawFrame()](https://www.graalvm.org/truffle/javadoc/com/oracle/truffle/api/debug/DebugStackFrame.html) for underlying frame lookup from same language.
* Added `TruffleInstrument.Env.getPolyglotBindings()` that replaces now deprecated `TruffleInstrument.Env.getExportedSymbols()`.
* Added `@ExportLibrary(transitionLimit="3")` that allows the accepts condition of exported libraries to transition from true to false for a library created for a receiver instance. This is for example useful to export messages for array strategies. 
* Added `CompilationFailureAction` engine option which deprecates `CompilationExceptionsArePrinted `, `CompilationExceptionsAreThrown`, `CompilationExceptionsAreFatal` and `PerformanceWarningsAreFatal` options.
* Added `TreatPerformanceWarningsAsErrors` engine option which deprecates the `PerformanceWarningsAreFatal` option. To replace the `PerformanceWarningsAreFatal` option use the `TreatPerformanceWarningsAsErrors` with `CompilationFailureAction` set to `ExitVM`.
* Added `bailout` into performance warning kinds used by `TracePerformanceWarnings`, `PerformanceWarningsAreFatal` and `CompilationExceptionsAreFatal` options.
* Added [Option.deprecationMessage](https://www.graalvm.org/truffle/javadoc/com/oracle/truffle/api/Option.html#deprecationMessage--) to set the option deprecation reason.
* `engine.Mode` is now a supported option and no longer experimental.
* Added new meta-data APIs to `InteropLibrary`:
	* `has/getLanguage(Object receiver)` to access the original language of an object.
	* `has/getSourceLocation(Object receiver)` to access the source location of an object (e.g. of function or classes).
	* `toDisplayString(Object receiver, boolean allowsSideEffect)` to produce a human readable string.
	* `has/getMetaObject(Object receiver)` to access the meta-object of an object.
	* `isMetaObject(Object receiver)` to find out whether an object is a meta-object (e.g. Java class)
	* `getMetaQualifiedName(Object receiver)` to get the qualified name of the meta-object
	* `getMetaSimpleName(Object receiver)` to get the simple name of a the meta-object
	* `isMetaInstance(Object receiver, Object instance)` to check whether an object is an instance of a meta-object.
* Added `TruffleLanguage.getLanguageView` that allows to wrap values to add language specific information for primitive and foreign values.
* Added `TruffleLanguage.getScopedView` that allows to wrap values to add scoping and visibility to language values.
* Added `TruffleInstrument.Env.getScopedView` and `TruffleInstrument.Env.getLanguageView` to access language and scoped views from instruments.
* Added `TruffleInstrument.Env.getLanguageInfo` to convert language classes to `LanguageInfo`.
* Deprecated `TruffleLanguage.findMetaObject`, `TruffleLanguage.findSourceLocation`, `TruffleLanguage.toString` and `TruffleLanguage.isObjectOfLanguage`. Use the new interop APIs and language views as replacement.
* Added support for the value conversions of [DebugValue](https://www.graalvm.org/truffle/javadoc/com/oracle/truffle/api/debug/DebugValue.html) that provide the same functionality as value conversions on [Value](https://www.graalvm.org/sdk/javadoc/org/graalvm/polyglot/Value.html).
* Added [DebugValue#toDisplayString](https://www.graalvm.org/truffle/javadoc/com/oracle/truffle/api/debug/DebugValue.html#toDisplayString--) to convert the value to a language-specific string representation.
* Deprecated `DebugValue#as`, other conversion methods should be used instead.
* Clarify [InteropLibrary](https://www.graalvm.org/truffle/javadoc/com/oracle/truffle/api/interop/InteropLibrary.html) javadoc documentation of message exceptions. [UnsupportedMessageException](https://www.graalvm.org/truffle/javadoc/com/oracle/truffle/api/interop/UnsupportedMessageException.html) is thrown when the operation is never supported for the given receiver type. In other cases [UnknownIdentifierException](https://www.graalvm.org/truffle/javadoc/com/oracle/truffle/api/interop/UnknownIdentifierException.html) or [InvalidArrayIndexException](https://www.graalvm.org/truffle/javadoc/com/oracle/truffle/api/interop/InvalidArrayIndexException.html) are thrown.
* Added [TruffleLanguage.Env.initializeLanguage](https://www.graalvm.org/truffle/javadoc/com/oracle/truffle/api/TruffleLanguage.Env.html#initializeLanguage-com.oracle.truffle.api.nodes.LanguageInfo-) method to force language initialization.
* Values of `NAME` properties of [ReadVariableTag](https://www.graalvm.org/truffle/javadoc/com/oracle/truffle/api/instrumentation/StandardTags.ReadVariableTag.html#NAME) and [WriteVariableTag](https://www.graalvm.org/truffle/javadoc/com/oracle/truffle/api/instrumentation/StandardTags.WriteVariableTag.html#NAME) extended to allow an object or an array of objects with name and source location.
* Added support for asynchronous stack traces: [TruffleLanguage.Env.getAsynchronousStackDepth()](https://www.graalvm.org/truffle/javadoc/com/oracle/truffle/api/TruffleLanguage.Env.html#getAsynchronousStackDepth--), [RootNode.findAsynchronousFrames()](https://www.graalvm.org/truffle/javadoc/com/oracle/truffle/api/nodes/RootNode.html#findAsynchronousFrames-com.oracle.truffle.api.frame.Frame-), [TruffleInstrument.Env.setAsynchronousStackDepth()](https://www.graalvm.org/truffle/javadoc/com/oracle/truffle/api/instrumentation/TruffleInstrument.Env.html#setAsynchronousStackDepth-int-), [TruffleStackTrace.getAsynchronousStackTrace()](https://www.graalvm.org/truffle/javadoc/com/oracle/truffle/api/TruffleStackTrace.html#getAsynchronousStackTrace-com.oracle.truffle.api.CallTarget-com.oracle.truffle.api.frame.Frame-), [DebuggerSession.setAsynchronousStackDepth()](https://www.graalvm.org/truffle/javadoc/com/oracle/truffle/api/debug/DebuggerSession.html#setAsynchronousStackDepth-int-), [SuspendedEvent.getAsynchronousStacks()](https://www.graalvm.org/truffle/javadoc/com/oracle/truffle/api/debug/SuspendedEvent.html#getAsynchronousStacks--), [DebugException.getDebugAsynchronousStacks()](https://www.graalvm.org/truffle/javadoc/com/oracle/truffle/api/debug/DebugException.html#getDebugAsynchronousStacks--).

## Version 20.0.0
* Add [Layout#dispatch()](https://www.graalvm.org/truffle/javadoc/com/oracle/truffle/api/object/dsl/Layout.html#dispatch--) to be able to generate override of `ObjectType#dispatch()` method in the generated inner \*Type class.
* Deprecated engine options engine.InvalidationReprofileCount and engine.ReplaceReprofileCount. They no longer have any effect. There is no longer reprofiling after compilation. 
* Added [DebuggerSession.{suspend(), suspendAll,resume()}](https://www.graalvm.org/truffle/javadoc/com/oracle/truffle/api/debug/DebuggerSession.html) to allow suspending and resuming threads.
* Add new loop explosion mode [LoopExplosionKind#FULL_UNROLL_UNTIL_RETURN](https://www.graalvm.org/truffle/javadoc/com/oracle/truffle/api/nodes/ExplodeLoop.LoopExplosionKind.html#FULL_UNROLL_UNTIL_RETURN), which can be used to duplicate loop exits during unrolling until function returns.
* The default [LoopExplosionKind](https://www.graalvm.org/truffle/javadoc/com/oracle/truffle/api/nodes/ExplodeLoop.LoopExplosionKind.html) for `@ExplodeLoop` changed from `FULL_UNROLL` to `FULL_UNROLL_UNTIL_RETURN`, which we believe is more intuitive. We recommend reviewing your usages of `@ExplodeLoop`, especially those with `return`, `break` and `try/catch` in the loop body as those might duplicate more code than before.
* The `TruffleCheckNeverPartOfCompilation` option when building a native image is now enabled by default, ensuring `neverPartOfCompilation()` is not reachable for runtime compilation. Use `CompilerDirectives.bailout()` if you want to test when a compilation fails, otherwise avoid `neverPartOfCompilation()` in code reachable for runtime compilation (e.g., by using `@TruffleBoundary`).
* The `DirectoryStream` created by a relative `TruffleFile` passes relative `TruffleFile`s into the `FileVisitor`, even when an explicit [current working directory was set](https://www.graalvm.org/truffle/javadoc/com/oracle/truffle/api/TruffleLanguage.Env.html#setCurrentWorkingDirectory-com.oracle.truffle.api.TruffleFile-).
* Added `DebuggerTester.startExecute()` that allows to execute an arbitrary sequence of commands on the background thread.
* Time specification in `InteropLibrary` relaxed to allow a fixed timezone when no date is present.
* `TruffleLogger.getLogger` throws an `IllegalArgumentException` when given `id` is not a valid language or instrument id.
* [Node#getEncapsulatingSourceSection()](https://www.graalvm.org/truffle/javadoc/com/oracle/truffle/api/nodes/Node.html#getEncapsulatingSourceSection--) is no longer a fast-path method, because `getSourceSection()` is not fast-path.
* The algorithm used to generate a unique [URI](https://www.graalvm.org/truffle/javadoc/com/oracle/truffle/api/source/Source.html#getURI--) for a `Source` built without an `URI` was changed to SHA-256.
* Added [ExportLibrary.delegateTo](https://www.graalvm.org/truffle/javadoc/com/oracle/truffle/api/library/ExportLibrary.html#delegateTo--) attribute that allows to delegate all messages of a library to value of a final delegate field. This can be used in combination with `ReflectionLibrary` to improve the ability to build wrappers.
* `ReadVariableTag` and `WriteVariableTag` added to [StandardTags](https://www.graalvm.org/truffle/javadoc/com/oracle/truffle/api/instrumentation/StandardTags.html).

* Truffle TCK now checks that instrumentable nodes are not used in the context of a Library.
* Getter to check whether [TruffleContext](https://www.graalvm.org/truffle/javadoc/com/oracle/truffle/api/TruffleContext.html#isEntered--) is activated or not.
* All Truffle Graal runtime options (-Dgraal.) will be deprecated with 20.1. The Truffle runtime options are no longer specified as Graal options (-Dgraal.). The Graal options must be replaced by corresponding engine options specified using [polyglot API](https://www.graalvm.org/truffle/javadoc/org/graalvm/polyglot/Engine.Builder.html#option-java.lang.String-java.lang.String-). The `TRUFFLE_STRICT_OPTION_DEPRECATION` environment variable can be used to detect usages of deprecated Graal options. When the `TRUFFLE_STRICT_OPTION_DEPRECATION` is set to `true` and the deprecated Graal option is used the Truffle runtime throws an exception listing the used deprecated options and corresponding replacements.


## Version 19.3.0
* Added ability to obtain an [Internal Truffle File](https://www.graalvm.org/truffle/javadoc/com/oracle/truffle/api/TruffleLanguage.Env.html#getInternalTruffleFile-java.lang.String-). The internal file is located in the language home directories and it's readable even when IO is not allowed by the Context.
* Deprecated `TruffleLanguage.Env.getTruffleFile` use [getInternalTruffleFile](https://www.graalvm.org/truffle/javadoc/com/oracle/truffle/api/TruffleLanguage.Env.html#getInternalTruffleFile-java.lang.String-) for language standard library files located in language home or [getPublicTruffleFile](https://www.graalvm.org/truffle/javadoc/com/oracle/truffle/api/TruffleLanguage.Env.html#getPublicTruffleFile-java.lang.String-) for user files.
* Added primitive specializations to `CompilerAsserts.partialEvaluationConstant()`.
* Added the new `execute` method to `LoopNode`, which allows loops to return values.
* Added support for temporary [files](https://www.graalvm.org/truffle/javadoc/com/oracle/truffle/api/TruffleLanguage.Env.html#createTempFile-com.oracle.truffle.api.TruffleFile-java.lang.String-java.lang.String-java.nio.file.attribute.FileAttribute...-) and [directories](https://www.graalvm.org/truffle/javadoc/com/oracle/truffle/api/TruffleLanguage.Env.html#createTempDirectory-com.oracle.truffle.api.TruffleFile-java.lang.String-java.nio.file.attribute.FileAttribute...-).
* Threads created by the embedder may now be collected by the GC before they can be [disposed](https://www.graalvm.org/truffle/javadoc/com/oracle/truffle/api/TruffleLanguage.html#disposeThread-C-java.lang.Thread-). If languages hold onto thread objects exposed via `initializeThread` they now need to do so with `WeakReference` to avoid leaking thread instances.
* Support boolean literals in DSL expressions used in [@Specialization](https://www.graalvm.org/truffle/javadoc/com/oracle/truffle/api/dsl/Specialization) and [@Cached](https://www.graalvm.org/truffle/javadoc/com/oracle/truffle/api/dsl/Cached) fields.
* Added standard [block node](https://www.graalvm.org/truffle/javadoc/com/oracle/truffle/api/nodes/BlockNode.html) for language implementations. Using the block node allows the optimizing runtime to split big blocks into multiple compilation units. This optimization may be enabled using `--engine.PartialBlockCompilation` (on by default) and configured using `--engine.PartialBlockCompilationSize` (default 3000).
* Added new experimental inlining heuristic in which inlining budgets are based on Graal IR node counts and not Truffle Node counts. Enable with `-Dgraal.TruffleLanguageAgnosticInlining=true`.
* Deprecated `DynamicObject#isEmpty()`, `DynamicObject#size()`; use `Shape#getPropertyCount()` instead.
* Deprecated `Shape#getPropertyList(Pred)`, `Shape#getKeyList(Pred)`, `Shape#hasTransitionWithKey(Object)`, `Shape.Allocator#locationForValue(Object, EnumSet)` without replacement.
* Added [Scope.Builder#rootInstance(Object)](https://www.graalvm.org/truffle/javadoc/com/oracle/truffle/api/Scope.Builder.html#rootInstance-java.lang.Object-), [Scope#getRootInstance()](https://www.graalvm.org/truffle/javadoc/com/oracle/truffle/api/Scope.html#getRootInstance--) and [DebugScope#getRootInstance()](https://www.graalvm.org/truffle/javadoc/com/oracle/truffle/api/debug/DebugScope.html#getRootInstance--) to provide an instance of guest language representation of the root node (e.g. a guest language function).
* Debugger breakpoints can be restricted to a particular root instance via [Breakpoint.Builder#rootInstance(DebugValue)](https://www.graalvm.org/truffle/javadoc/com/oracle/truffle/api/debug/Breakpoint.Builder.html#rootInstance-com.oracle.truffle.api.debug.DebugValue-) and found later on via [DebugValue#getRootInstanceBreakpoints()](https://www.graalvm.org/truffle/javadoc/com/oracle/truffle/api/debug/DebugValue.html#getRootInstanceBreakpoints--).
* Deprecated `TruffleLanguage.getContextReference()` as this method is inefficient in many situations. The most efficient context lookup can be achieved knowing the current AST in which it is used by calling `Node.lookupContextReference(Class)`.
* Truffle languages and instruments no longer create `META-INF/truffle` files, but generate service implementations for [TruffleLanguage.Provider](https://www.graalvm.org/truffle/javadoc/com/oracle/truffle/api/TruffleLanguage.Provider.html) and [TruffleInstrument.Provider](https://www.graalvm.org/truffle/javadoc/com/oracle/truffle/api/instrumentation/TruffleInstrument.Provider.html) automatically. Recompiling the TruffleLanguage using the Truffle annotation processor automatically migrates the language.
* The Truffle DSL processor jar no longer requires the Truffle API or Graal SDK as a dependency. 
* Added interop messages for guest language exception objects: [InteropLibrary#isException(Object)](https://www.graalvm.org/truffle/javadoc/com/oracle/truffle/api/interop/InteropLibrary.html#isException-java.lang.Object-) and [InteropLibrary#throwException(Object)](https://www.graalvm.org/truffle/javadoc/com/oracle/truffle/api/interop/InteropLibrary.html#throwException-java.lang.Object-).
* [TruffleLanguage.patchContext](https://www.graalvm.org/truffle/javadoc/com/oracle/truffle/api/TruffleLanguage.html#patchContext-C-com.oracle.truffle.api.TruffleLanguage.Env-) is invoked for all languages whose contexts were created during context pre-initialization. Originally the `patchContext`  was invoked only for languages with initialized contexts.

## Version 19.2.0
* Added sub-process output (error output) [redirection into OutputStream](https://www.graalvm.org/truffle/javadoc/org/graalvm/polyglot/io/ProcessHandler.Redirect.html#stream-java.io.OutputStream-).
* Added `RootNode.getQualifiedName()` for a better distinction when printing stack traces. Languages are encouraged to implement it, in case it differs from the root name.
* Added methods to identify date, time, timezone, instant and duration values in `InteropLibrary` and TCK `TypeDescriptor`.
* Added ability to read the default time zone from the language Environment with `Env.getTimeZone()`.
* Deprecated `Env.parse` and added replacement APIs `Env.parseInternal` and `Env.parsePublic`. The new API requires to differentiate between parse calls that were invoked by the guest language user and those which are part of the internal language semantics. The separation avoids accidentally exposing access to internal languages. 
* Deprecated `Env.getLanguages()` and added replacement APIs `Env.getInternalLanguages()` and `Env.getPublicLanguages()`. 
* Added [Source.newBuilder(Source)](https://www.graalvm.org/truffle/javadoc/com/oracle/truffle/api/source/Source.html#newBuilder-com.oracle.truffle.api.source.Source-) that inherits Source properties from an existing Source.
* Added [RootBodyTag](https://www.graalvm.org/truffle/javadoc/com/oracle/truffle/api/instrumentation/StandardTags.RootBodyTag.html).

## Version 19.1.0
* `@GenerateUncached` is now inherited by subclasses.
* `NodeFactory` now supports `getUncachedInstance` that returns the uncached singleton.  
* Introduced Truffle process sandboxing. Added a [TruffleLanguage.Env.newProcessBuilder](https://www.graalvm.org/truffle/javadoc/com/oracle/truffle/api/TruffleLanguage.Env.html#newProcessBuilder-java.lang.String...-) method creating a new [TruffleProcessBuilder](https://www.graalvm.org/truffle/javadoc/com/oracle/truffle/api/io/TruffleProcessBuilder.html) to configure and start a new sub-process.
* Added support for reading environment variables, use [TruffleLanguage.Env.getEnvironment](https://www.graalvm.org/truffle/javadoc/com/oracle/truffle/api/TruffleLanguage.Env.html#getEnvironment--) to obtain process environment variables.
* `NodeFactory` now supports `getUncachedInstance` that returns the uncached singleton. 
* `@GenerateUncached` can now be used in combination with `@NodeChild` if execute signatures for all arguments are present.
* Removed deprecated automatic registration of the language class as a service.
* The [LanguageProvider](https://www.graalvm.org/truffle/javadoc/org/graalvm/polyglot/tck/LanguageProvider.html#createIdentityFunctionSnippet-org.graalvm.polyglot.Context-) can override the default verfication of the TCK `IdentityFunctionTest`.
* Removed deprecated and misspelled method `TruffleStackTrace#getStacktrace`.
* Removed deprecated methods`TruffleStackTraceElement#getStackTrace` and `TruffleStackTraceElement#fillIn` (use methods of `TruffleStackTrace` instead).
* `SlowPathException#fillInStackTrace` is now `final`.
* Added an ability to read a [path separator](https://www.graalvm.org/truffle/javadoc/com/oracle/truffle/api/TruffleLanguage.Env.html#getPathSeparator--) used to separate filenames in a path list.
* `@TruffleBoundary` methods that throw but are not annotated with `@TruffleBoundary(transferToInterpreterOnException=false)` will now transfer to the interpreter only once per `CallTarget` (compilation root).
* Added [TruffleFile.setAttribute](https://www.graalvm.org/truffle/javadoc/com/oracle/truffle/api/TruffleFile.html#setAttribute-com.oracle.truffle.api.TruffleFile.AttributeDescriptor-T-java.nio.file.LinkOption...-) to allow languages to set file attributes.

## Version 19.0.0
* Renamed version 1.0.0 to 19.0.0

## Version 1.0.0 RC15
* This version includes a major revision of the Truffle Interoperability APIs. Most existing APIs for Truffle Interoperability were deprecated. The compatiblity layer may cause significant performance reduction for interoperability calls. 
	* Please see the [Interop Migration Guide](https://github.com/oracle/graal/blob/master/truffle/docs/InteropMigration.md) for an overview and individual `@deprecated` javadoc tags for guidance.
	* Deprecated classes `ForeignAccess`, `Message`, `MessageResolution`, `Resolve` and `KeyInfo`. 
	* The following methods got deprecated:
		* `InteropException.raise`, with libraries there should be no need to convert checked exceptions to runtime exceptions.
		* `TruffleObject.getForeignAccess()`.
	* Introduced new classes: `InteropLibrary` and `InvalidArrayIndexException`.
	* Added `ObjectType.dispatch` to configure the dynamic dispatch and deprecated `ObjectType.getForeignAccessFactory`.
* Added Truffle Library API that allows language implementations to use polymorphic dispatch for receiver types with support for implementation specific caching/profiling with support for uncached dispatch. 
	* Please see the [Truffle Library Tutorial](https://github.com/oracle/graal/blob/master/truffle/docs/TruffleLibraries.md) for further details.
	* Introduced new package: `com.oracle.truffle.api.library`.
* Added `@GenerateUncached` to allow the generation of uncached Truffle DSL nodes accessible via the new static generated method`getUncached()`.
	* Set the default value for @Cached to `"create()"`. This allows `@Cached` to be used without attribute.
	* Added `@Cached(uncached="")` to specify the expression to use for the uncached node.
	* Added `@Cached(allowUncached=true)` to allow the cached expression to be reused as uncached expression. Only necessary if the cached expression is not trivial or there is no `getUncached()` static method in the node.
	* Added `@Cached#parameters` to allow to share the parameter specification for the cached and uncached version of a node.
	* Added `getUncached()` method to the following classes:
        - BranchProfile 
        - ByteValueProfile
        - ConditionProfile
        - DoubleValueProfile
        - FloatValueProfile
        - IntValueProfile 
        - LongValueProfile
        - LoopConditionProfile
        - PrimitiveValueProfile
        - ValueProfile
        - IndirectCallNode
* Truffle DSL can now properly handle checked exceptions in execute methods and specializations.
* Truffle DSL now guarantees to adopt nodes before they are executed in guards. Previously, nodes used in guards were only adopted for their second cached invocation.
* Added `@Cached.Shared` to allow sharing of cached values between specialization and exported Truffle Library methods.
* Added `Node.isAdoptable()` that allows `Node.getParent()` to always remain `null` even if the node is adopted by a parent. This allows to share nodes statically and avoid the memory leak for the parent reference.
* Added `NodeUtil.getCurrentEncapsulatingNode` to access the current encapsulating node in nodes that are not adoptable.
* Added the `Assumption.isValidAssumption` method that allows for simpler checking of assumptions in generated code. 
* Added Truffle DSL option `-Dtruffle.dsl.ignoreCompilerWarnings=true|false`, to ignore Truffle DSL compiler warnings. This is useful and recommended to be used for downstream testing.
* Added `@CachedContext` and `@CachedLanguage` for convenient language and context lookup in specializations or exported methods.
* Added `Node.lookupContextReference(Class)` and `Node.lookupLanguageReference(Class)` that allows for a more convenient lookup.
* Deprecated `RootNode.getLanguage(Class)`, the new language references should be used instead.
* Added `TruffleFile` aware file type detector
    - Added [TruffleFile.FileTypeDetector SPI](https://www.graalvm.org/truffle/javadoc/com/oracle/truffle/api/TruffleFile.FileTypeDetector.html) to detect a file MIME type and a file encoding. A language registering `FileTypeDetector` has to support all the MIME types recognized by the registered detector.
    - Added [TruffleFile.getMimeType method](https://www.graalvm.org/truffle/javadoc/com/oracle/truffle/api/TruffleFile.html#getMimeType--) to obtain a `TruffleFile` MIME type.
    - Added a possibility to set an [encoding in SourceBuilder](https://www.graalvm.org/truffle/javadoc/com/oracle/truffle/api/source/Source.SourceBuilder.html#encoding-java.nio.charset.Charset-)
    - The [Source builders](https://www.graalvm.org/truffle/javadoc/com/oracle/truffle/api/source/Source.html) are sandboxed for files and file URLs.
    - Removed usage of NIO `FileTypeDetector` for MIME type detection, language implementations have to migrate to `TruffleFile.FileTypeDetector`.
* TruffleFile's paths from image building time are translated in image execution time into new paths using Context's FileSystem. The absolute paths pointing to files in language homes in image generation time are resolved using image execution time language homes.
* Added [Env.isPolylgotAccessAllowed()](https://www.graalvm.org/truffle/javadoc/com/oracle/truffle/api/TruffleLanguage.Env.html#isPolyglotAccessAllowed--) to check whether polyglot access (e.g. access to polyglot builtins) is allowed.
* The methods `Env.getPolyglotBindings()` and `Env.importSymbol` and `Env.exportSymbol` now throw a `SecurityException` if polyglot access not allowed.
* Added `DebugValue.isNull()` to check for null values, `DebugValue.execute()` to be able to execute values and `DebugValue.asString()` to get the String from String values.
* Added the [TruffleFile.getAttribute](https://www.graalvm.org/truffle/javadoc/com/oracle/truffle/api/TruffleFile.html#getAttribute-com.oracle.truffle.api.TruffleFile.AttributeDescriptor-java.nio.file.LinkOption...-) method to read a single file's attribute and [TruffleFile.getAttributes] (https://www.graalvm.org/truffle/javadoc/com/oracle/truffle/api/TruffleFile.html#getAttributes-java.util.Collection-java.nio.file.LinkOption...-) method to read file's attributes as a bulk operation.

## Version 1.0.0 RC14
* Removed some deprecated elements:
    - EventBinding.getFilter
    - TruffleLanguage ParsingRequest.getFrame and ParsingRequest.getLocation
    - LoopCountReceiver
    - EventContext.parseInContext
    - NativeLibraryDescriptor.getBindings
    - Instrumenter.attachFactory and Instrumenter.attachListener
    - SuppressFBWarnings
    - TruffleBoundary.throwsControlFlowException
    - DebuggerTester.startEval
    - ExactMath.exact methods
    - TruffleInstrument.toString
    - TruffleInstrument.findMetaObject
    - TruffleInstrument.findSourceLocation
    - constructor of JSONStringBuilder
    - constructor of JSONHelper
    - constructor of CompilerDirectives
    - constructor of ExactMath
    - constructor of Truffle
    - constructor of NodeUtil
    - TruffleException.isTimeout
    - TruffleGraphBuilderPlugins.registerUnsafeLoadStorePlugins
    - TypedObject
    - Node.getLanguage
    - TVMCI.findLanguageClass
    - ExecutionContext and RootNode.getExecutionContext
    - FrameAccess.NONE
    - RootNode.setCalltarget
    - DirectCallNode.call and IndirectCallNode.call
    - FrameInstance.getFrame
    - Node.getAtomicLock
    - ExplodeLoop.merge
    - AcceptMessage
    - RootNode.reportLoopCount
    - GraalTruffleRuntime.getQueuedCallTargets
    - PrimitiveValueProfile.exactCompare
    - BranchProfile.isVisited
    - DebugStackFrame.iterator and DebugStackFrame.getValue
* The [@Option](http://www.graalvm.org/truffle/javadoc/com/oracle/truffle/api/Option.html) annotation can now specify the [stability](https://www.graalvm.org/truffle/javadoc/org/graalvm/options/OptionStability.html) of an option.
* Fixed the case of the method [`TruffleStackTrace.getStacktrace`](https://www.graalvm.org/truffle/javadoc/com/oracle/truffle/api/TruffleStackTrace.html#getStacktrace-java.lang.Throwable-) to `TruffleStackTrace.getStackTrace`.
* Added a getter for [name separator](https://www.graalvm.org/truffle/javadoc/com/oracle/truffle/api/TruffleLanguage.Env.html#getFileNameSeparator--) used by `TruffleFile`'s paths.
* Added support for receiver object in a frame's Scope: [Scope.Builder receiver(String, Object)](https://www.graalvm.org/truffle/javadoc/com/oracle/truffle/api/Scope.Builder.html#receiver-java.lang.String-java.lang.Object-), [Scope.getReceiver()](https://www.graalvm.org/truffle/javadoc/com/oracle/truffle/api/Scope.html#getReceiver--), [Scope.getReceiverName()](https://www.graalvm.org/truffle/javadoc/com/oracle/truffle/api/Scope.html#getReceiverName--) and [DebugScope.getReceiver()](https://www.graalvm.org/truffle/javadoc/com/oracle/truffle/api/debug/DebugScope.html#getReceiver--).
* Added [engine bound TruffleLogger for instruments](file:///Users/tom/Projects/graal/tzezula/graal/truffle/javadoc/com/oracle/truffle/api/instrumentation/TruffleInstrument.Env.html#getLogger-java.lang.String-). The engine bound logger can be used by threads executing without any context.

## Version 1.0.0 RC13
* Added [Debugger.getSessionCount()](https://www.graalvm.org/truffle/javadoc/com/oracle/truffle/api/debug/Debugger.html#getSessionCount--) to return the number of active debugger sessions.
* The [TruffleFile.getName()](https://www.graalvm.org/truffle/javadoc/com/oracle/truffle/api/TruffleFile.html#getName--) returns `null` for root directory.
* `TruffleLanguage` can [register additional services](https://www.graalvm.org/truffle/javadoc/com/oracle/truffle/api/TruffleLanguage.Env.html#registerService-java.lang.Object-). This change also deprecates the automatic registration of the language class as a service.
* Enabled the [experimental monomorphization heuristic](https://github.com/oracle/graal/blob/master/truffle/docs/splitting/) as default. Old heuristic still available as legacy, but will be removed soon.
* Added [TypeDescriptor.instantiable(instanceType, vararg, parameterTypes)](https://www.graalvm.org/truffle/javadoc/org/graalvm/polyglot/tck/TypeDescriptor.html#instantiable-org.graalvm.polyglot.tck.TypeDescriptor-boolean-org.graalvm.polyglot.tck.TypeDescriptor...-) into TCK to support instantiable types.
* The name of an [@Option](http://www.graalvm.org/truffle/javadoc/com/oracle/truffle/api/Option.html) can now start with a lowercase letter.
* Allowed navigation from host class to host symbol (companion object for static members) via the synthetic member `"static"`.
* Moved `getStackTrace` and `fillIn` from [TruffleStackTraceElement](https://www.graalvm.org/truffle/javadoc/com/oracle/truffle/api/TruffleStackTraceElement.html) to [TruffleStackTrace](https://www.graalvm.org/truffle/javadoc/com/oracle/truffle/api/TruffleStackTrace.html).




## Version 1.0.0 RC12
* Fixed: [Env.asHostException()](https://www.graalvm.org/truffle/javadoc/com/oracle/truffle/api/TruffleLanguage.Env.html#asHostException-java.lang.Throwable-) should throw an `IllegalArgumentException` if the provided value is not a host exception.
* Changed host exceptions' [getExceptionObject()](https://www.graalvm.org/truffle/javadoc/com/oracle/truffle/api/TruffleException.html#getExceptionObject--) to return the original host exception object.

## Version 1.0.0 RC11
* `Source` can be created from a relative `TruffleFile`.
* `Source` can be created without content using `Source.CONTENT_NONE` constant.
* `SourceSection` can be created from line/column information by [Source.createSection(startLine,startColumn,endLine,endColumn)](http://www.graalvm.org/truffle/javadoc/com/oracle/truffle/api/source/Source.html#createSection-int-int-int-int-).
* Added [SourceSection.hasLines()](http://www.graalvm.org/truffle/javadoc/com/oracle/truffle/api/source/SourceSection.html#hasLines--), [SourceSection.hasColumns()](http://www.graalvm.org/truffle/javadoc/com/oracle/truffle/api/source/SourceSection.html#hasColumns--) and [SourceSection.hasCharIndex()](http://www.graalvm.org/truffle/javadoc/com/oracle/truffle/api/source/SourceSection.html#hasCharIndex--) to distinguish which positions are defined and which are not.
* `DebuggerSession` [accepts source-path](http://www.graalvm.org/truffle/javadoc/com/oracle/truffle/api/debug/DebuggerSession.html#setSourcePath-java.lang.Iterable-) for source [resolution](http://www.graalvm.org/truffle/javadoc/com/oracle/truffle/api/debug/DebuggerSession.html#resolveSource-com.oracle.truffle.api.source.Source-).
* Added Java interop support for string to primitive type conversion.

## Version 1.0.0 RC10
* Added support for setting current working directory for TruffleFiles, see [Env.setCurrentWorkingDirectory](http://www.graalvm.org/truffle/javadoc/com/oracle/truffle/api/TruffleLanguage.Env.html#setCurrentWorkingDirectory-com.oracle.truffle.api.TruffleFile-)
* Removed deprecated `TruffleLanguage.Env.newSourceBuilder`.
* Added `TruffleLanguage.Env.isPreInitialization` method to determine whether the context is being pre-initialized.
* Added `ArrayUtils` API providing additional array and/or string operations that may be intrinsified by the compiler.
* Added a possibility to obtain a [relative URI](http://www.graalvm.org/truffle/javadoc/com/oracle/truffle/api/TruffleFile.html#toRelativeUri--) for a relative `TruffleFile`.
* Added `ForeignAccess.createAccess` method taking a [supplier of language check node](http://www.graalvm.org/truffle/javadoc/com/oracle/truffle/api/interop/ForeignAccess.html#createAccess-com.oracle.truffle.api.interop.ForeignAccess.StandardFactory-java.util.function.Supplier-), deprecated the `ForeignAccess.create` method with languageCheck `RootNode` parameter.

## Version 1.0.0 RC9

* Added support for setting the `ThreadGroup` and `stackSize` on truffle thread creation in `TruffleLanguage.Env.createThread`.
* Added `Instrumenter.lookupExecutionEventNode()` to find an execution event node inserted at the node's location by an event binding.
* Added `SourceElement.ROOT` and `StepConfig.suspendAnchors()` to tune debugger stepping.
* Added `KeyInfo.READ_SIDE_EFFECTS` and `KeyInfo.WRITE_SIDE_EFFECTS` to inform about side-effects of READ/WRITE messages.
* Added `DebugValue.hasReadSideEffects()` and `DebugValue.hasWriteSideEffects()` to test for side-effects of reading or writing the value.

## Version 1.0.0 RC8

* Added `SuspendedEvent.setReturnValue` to change the return value of the currently executed source location.
* Deprecated `FrameSlot#getIndex` without replacement.
* Added `TruffleInstrument.Env.startServer()` to get a virtual message-based server provided via `MessageTransport` service.
* Added `TruffleFile.relativize`, `TruffleFile.startsWith`, `TruffleFile.endsWith`, `TruffleFile.createLink`,  `TruffleFile.createSymbolicLink`, `TruffleFile.getOwner`, `TruffleFile.getGroup`, `TruffleFile.newDirectoryStream`, `TruffleFile.visit`, `TruffleFile.copy` methods.

## Version 1.0.0 RC7

* Truffle was relicensed from GPLv2 with CPE to Universal Permissive License (UPL).
* Made all Truffle DSL annotations retention policy CLASS instead of RUNTIME. Reflecting DSL annotations at runtime is no longer possible. It is recommended to use `@Introspectable` instead.

* Removed deprecated FrameDescriptor#shallowCopy (deprecated since 1.0.0 RC3).
* Removed deprecated FrameSlot#getFrameDescriptor (deprecated since 1.0.0 RC3).

## Version 1.0.0 RC6

* Added support for byte based sources:
	* Byte based sources may be constructed using a `ByteSequence` or from a `TruffleFile` or `URL`. Whether sources are interpreted as character or byte based sources depends on the specified language.
	* `Source.hasBytes()` and `Source.hasCharacters()` may be used to find out whether a source is character or byte based.
	* Added `Source.getBytes()` to access the contents of byte based sources.
	* `TruffleLanguage.Registration.mimeType` is now deprecated in favor of `TruffleLanguage.Registration.byteMimeTypes` and `TruffleLanguage.Registration.characterMimeTypes`.
	* Added `TruffleLanguage.Registration.defaultMimeType` to define a default MIME type. This is mandatory if a language specifies more than one MIME type.
* `TruffleLanguage.Registration.id()` is now mandatory for all languages and reserved language ids will now be checked by the annotation processor.
* Deprecated Source builders and aligned them with polyglot source builders.
	* e.g. `Source.newBuilder("chars").name("name").language("language").build()` can be translated to `Source.newBuilder("language", "chars", "name").build()`
	* This is a preparation step for removing Truffle source APIs in favor of polyglot Source APIs in a future release.
* Deprecated `Source.getInputStream()`. Use `Source.getCharacters()` or `Source.getBytes()` instead.
* Deprecated `TruffleLanguage.Env.newSourceBuilder(String, TruffleFile)`. Use  `Source.newBuilder(String, TruffleFile)` instead.
* Added `Source.findLanguage` and `Source.findMimeType` to resolve languages and MIME types.
* The method `Source.getMimeType()` might now return `null`. Source builders now support `null` values for `mimeType(String)`.
* A `null` source name will no longer lead to an error but will be translated to `Unnamed`.
* Added `TruffleFile.normalize` to allow explicit normalization of `TruffleFile` paths. `TruffleFile` is no longer normalized by default.
* Added `Message#EXECUTE`, `Message#INVOKE`, `Message#NEW`.
* Deprecated `Message#createExecute(int)`, `Message#createInvoke(int)`, `Message#createNew(int)` as the arity argument is no longer needed. Jackpot rules available (run `mx jackpot --apply`).
* Removed APIs for deprecated packages: `com.oracle.truffle.api.vm`, `com.oracle.truffle.api.metadata`, `com.oracle.truffle.api.interop.java`
* Removed deprecated class `TruffleTCK`.
* Debugger API methods now throw [DebugException](http://www.graalvm.org/truffle/javadoc/com/oracle/truffle/api/debug/DebugException.html) on language failures.
* Deprecated API methods that use `java.beans` package in [AllocationReporter](http://www.graalvm.org/truffle/javadoc/com/oracle/truffle/api/instrumentation/AllocationReporter.html) and [Debugger](http://www.graalvm.org/truffle/javadoc/com/oracle/truffle/api/debug/Debugger.html). New add/remove listener methods were introduced as a replacement.
* [FrameDescriptor](http://www.graalvm.org/truffle/javadoc/com/oracle/truffle/api/frame/FrameDescriptor.html) no longer shares a lock with a RootNode.

## Version 1.0.0 RC5

* Added `TruffleLanguage.Env.isHostFunction`.
* Added Java interop support for converting executable values to legacy functional interfaces without a `@FunctionalInterface` annotation.
* Added `TruffleLogger.getLogger(String)` to obtain the root loger of a language or instrument.
* Introduced per language [context policy](http://www.graalvm.org/truffle/javadoc/com/oracle/truffle/api/TruffleLanguage.ContextPolicy.html). Languages are encouraged to configure the most permissive policy that they can support.
* Added `TruffleLanguage.areOptionsCompatible` to allow customization of the context policy based on options.
* Changed default context policy from SHARED to EXCLUSIVE, i.e. there is one exclusive language instance per polyglot or inner context by default. This can be configured by the language
using the [context policy](http://www.graalvm.org/truffle/javadoc/com/oracle/truffle/api/TruffleLanguage.ContextPolicy.html).
* TruffleInstrument.Env.lookup(LanguagInfo, Class) now requires to be entered in a context for the current thread.
* Removed deprecated FindContextNode (deprecated since 0.25).
* All languages now need to have a public zero argument constructor. Using a static singleton field is no longer supported.
* Renamed and changed the return value of the method for TruffleLanguage.initializeMultiContext to TruffleLanguage.initializeMultipleContexts. The original method remains but is now deprecated.
* Added [SourceSectionFilter#includes](http://www.graalvm.org/truffle/javadoc/com/oracle/truffle/api/instrumentation/SourceSectionFilter.html#includes-com.oracle.truffle.api.nodes.Node-)
* Deprecating `FrameSlot#getKind` and `FrameSlot#setKind` in favor of `FrameDescriptor#getFrameSlotKind` and `FrameDescriptor#setFrameSlotKind`.
* The `FrameDescriptor` is now thread-safe from the moment it is first passed to a RootNode constructor.
  * The list returned by [FrameDescriptor#getSlots](http://www.graalvm.org/truffle/javadoc/com/oracle/truffle/api/frame/FrameDescriptor.html#getSlots--) no longer reflects future changes in the FrameDescriptor. This is an incompatible change.
  * The set returned by [FrameDescriptor#getIdentifiers](http://www.graalvm.org/truffle/javadoc/com/oracle/truffle/api/frame/FrameDescriptor.html#getIdentifiers--) no longer reflects future changes in the FrameDescriptor. This is an incompatible change.
* Added [LanguageInfo#isInteractive](http://www.graalvm.org/truffle/javadoc/com/oracle/truffle/api/nodes/LanguageInfo.html#isInteractive--)
* Added [DebugStackFrame#getLanguage](http://www.graalvm.org/truffle/javadoc/com/oracle/truffle/api/debug/DebugStackFrame.html#getLanguage--)

## Version 1.0.0 RC3

* Removed deprecated ResultVerifier.getDefaultResultVerfier.
* Deprecated `com.oracle.truffle.api.frame.FrameDescriptor.shallowCopy` and `com.oracle.truffle.api.frame.FrameSlot.getFrameDescriptor`
* Added [DebugValue#set](http://www.graalvm.org/truffle/javadoc/com/oracle/truffle/api/debug/DebugValue.html#set-java.lang.Object-) to set primitive values to a debug value.
* Added support for [logging](http://www.graalvm.org/truffle/javadoc/com/oracle/truffle/api/TruffleLogger.html) in Truffle languages and instruments.

## Version 1.0.0 RC2

* Added notification when [multiple language contexts](http://www.graalvm.org/truffle/javadoc/com/oracle/truffle/api/TruffleLanguage.html#initializeMultiContext--) were created for a language instance. Allows languages to invalidate assumptions only valid with a single context. Returning true also allows to enable caching of ASTs per language and not only per context.
* Added [asBoxedGuestValue](http://www.graalvm.org/truffle/javadoc/com/oracle/truffle/api/TruffleLanguage.Env.html#asBoxedGuestValue-java.lang.Object-) method that allows to expose host members for primitive interop values.
* Added default value `"inherit"` to [TruffleLanguage.Registration#version](http://www.graalvm.org/truffle/javadoc/com/oracle/truffle/api/TruffleLanguage.Registration.html#version--) which makes the language to inherit version from [Engine#getVersion](http://www.graalvm.org/truffle/javadoc/org/graalvm/polyglot/Engine.html#getVersion--).
* Changed default value of [TruffleInstrument.Registration#version](http://www.graalvm.org/truffle/javadoc/com/oracle/truffle/api/TruffleInstrument.Registration.html#version--) from `""` to `"inherit"` which makes the instrument to inherit version from [Engine#getVersion](http://www.graalvm.org/truffle/javadoc/org/graalvm/polyglot/Engine.html#getVersion--). An instrument previously not specifying any version will newly get version from Engine.
* Added new annotation @IncomingConverter and @OutgoingConverter to declare methods for [generated wrappers](http://www.graalvm.org/truffle/javadoc/com/oracle/truffle/api/instrumentation/GenerateWrapper.html) that allow to convert values when they are exposed to or introduced by the instrumentation framework.
* The documentation of [FrameDescriptor#getSize](http://www.graalvm.org/truffle/javadoc/com/oracle/truffle/api/frame/FrameDescriptor.html#getSize--) clarifies that it returns the size of an array which is needed for storing all the slots in it using their `FrameSlot#getIndex()` as a position in the array. (The number may be bigger than the number of slots, if some slots are removed.)
* Added an `InstrumentExceptionsAreThrown` engine option to propagate exceptions thrown by instruments.
* Added [Instrumenter.visitLoadedSourceSections](http://www.graalvm.org/truffle/javadoc/com/oracle/truffle/api/instrumentation/Instrumenter.html#visitLoadedSourceSections-com.oracle.truffle.api.instrumentation.SourceSectionFilter-com.oracle.truffle.api.instrumentation.LoadSourceSectionListener-) to be notified about loaded source sections that corresponds to a filter.
* Added [DebugValue#canExecute](http://www.graalvm.org/truffle/javadoc/com/oracle/truffle/api/debug/DebugValue.html#canExecute--) to distinguish executable values and [DebugValue#getProperty](http://www.graalvm.org/truffle/javadoc/com/oracle/truffle/api/debug/DebugValue.html#getProperty-java.lang.String-) to get a property value by its name.
* Removed deprecated `TruffleLanguage.Env.lookupSymbol` method.
* All Truffle source objects are now automatically weakly internalized when created using the source builder. The source builder will now return the same instance for every source where it was previously just equal.
* Added `Source.Builder.cached(boolean)` and `Source.isCached()` to configure caching behavior by source.
* Removed deprecated `Source.getCode()` and `SourceSection.getCode`.

## Version 1.0.0 RC1

* As announced in 0.27 all classes in package com.oracle.truffle.api.vm are now deprecated.
	* Deprecated all classes in com.oracle.truffle.api.vm. Replacements can be found in the org.graalvm.polyglot package.
	* Deprecated all classes in com.oracle.truffle.api.interop.java. Replacements for embedders can be found in org.graalvm.polyglot. Replacements for language implementations can be found in TruffleLanguage.Env. See deprecated documentation on the individual methods for details.
	* Deprecated TruffleTCK. Use the [new TCK](https://github.com/oracle/graal/blob/master/truffle/docs/TCK.md) instead.
	* Deprecated Debugger#find(PolyglotEngine)
	* Added Debugger#find(TruffleInstrument.Env) and Debugger#find(Engine)
* Added [FileSystem](http://www.graalvm.org/truffle/javadoc/org/graalvm/polyglot/io/FileSystem.html) SPI to allow embedder to virtualize TruffleLanguage Input/Output operations.
* Added [EventContext.lookupExecutionEventNodes](http://www.graalvm.org/truffle/javadoc/com/oracle/truffle/api/instrumentation/EventContext.html#lookupExecutionEventNodes-java.util.Collection-) to lookup all execution event nodes created by the bindings at the source location.
* Added `TruffleLanguage#getLanguageHome` to return the language directory in the GraalVM distribution or the location of the language Jar file.
* Added [TryBlockTag](http://www.graalvm.org/truffle/javadoc/com/oracle/truffle/api/instrumentation/StandardTags.TryBlockTag.html) as a new standard tag to mark program locations to be considered as try blocks, that are followed by a catch.
* Added [DebugException](http://www.graalvm.org/truffle/javadoc/com/oracle/truffle/api/debug/DebugException.html), debugger methods that execute guest language code throws that exception and it's possible to [create exception breakpoints](http://www.graalvm.org/truffle/javadoc/com/oracle/truffle/api/debug/Breakpoint.html#newExceptionBuilder-boolean-boolean-) that suspend when guest language exception occurs.
* Added [DebugStackTraceElement](http://www.graalvm.org/truffle/javadoc/com/oracle/truffle/api/debug/DebugStackTraceElement.html) as a representation of exception stack trace.
* Added [Breakpoint.Kind](http://www.graalvm.org/truffle/javadoc/com/oracle/truffle/api/debug/Breakpoint.Kind.html) to distinguish different breakpoint kinds.
* Added [ResultVerifier.getDefaultResultVerifier](http://www.graalvm.org/truffle/javadoc/org/graalvm/polyglot/tck/ResultVerifier.html#getDefaultResultVerifier--).
* Added [addToHostClassPath](http://www.graalvm.org/truffle/javadoc/com/oracle/truffle/api/TruffleLanguage.Env.html#addToHostClassPath-com.oracle.truffle.api.TruffleFile-) method that can be used to allow guest language users to add to the host class path.
* Added new permission TruffleLanguage.Env#isNativeAccessAllowed to control access to the Truffle NFI.
* Changed default permissions in language launchers to full access. The embedding API still defaults to restricted access.
* Added [TruffleInstrument.onFinalize](http://www.graalvm.org/truffle/javadoc/com/oracle/truffle/api/instrumentation/TruffleInstrument.html#onFinalize-com.oracle.truffle.api.instrumentation.TruffleInstrument.Env-) that can be overridden to be notified about closing of Engine, while still having access to other instruments.
* Deprecated `TraceASTJSON` option and related APIs.

## Version 0.33

* This release contains major changes to the instrumentation framework.
	* Deprecated @[Instrumentable](http://www.graalvm.org/truffle/javadoc/com/oracle/truffle/api/instrumentation/Instrumentable.html) and replaced it with [InstrumentableNode](http://www.graalvm.org/truffle/javadoc/com/oracle/truffle/api/instrumentation/InstrumentableNode.html). Please see [InstrumentableNode](http://www.graalvm.org/truffle/javadoc/com/oracle/truffle/api/instrumentation/InstrumentableNode.html) on how to specify instrumentable nodes in 0.32.
	* Added @[GenerateWrapper](http://www.graalvm.org/truffle/javadoc/com/oracle/truffle/api/instrumentation/GenerateWrapper.html) for automatic wrapper generation.
	* Added a [standard expression tag](http://www.graalvm.org/truffle/javadoc/com/oracle/truffle/api/instrumentation/StandardTags.ExpressionTag.html), that allows languages to expose expressions for tools to use.
	* Added the ability to listen to [input values](http://www.graalvm.org/truffle/javadoc/com/oracle/truffle/api/instrumentation/ExecutionEventNode.html#onInputValue-com.oracle.truffle.api.frame.VirtualFrame-com.oracle.truffle.api.instrumentation.EventContext-int-java.lang.Object-) of instrumentable child nodes by specifying [input filters](http://www.graalvm.org/truffle/javadoc/com/oracle/truffle/api/instrumentation/Instrumenter.html#attachExecutionEventFactory-com.oracle.truffle.api.instrumentation.SourceSectionFilter-com.oracle.truffle.api.instrumentation.SourceSectionFilter-T-).
	* Added the the ability to [save](http://www.graalvm.org/truffle/javadoc/com/oracle/truffle/api/instrumentation/ExecutionEventNode.html#saveInputValue-com.oracle.truffle.api.frame.VirtualFrame-int-java.lang.Object-) and [load](http://www.graalvm.org/truffle/javadoc/com/oracle/truffle/api/instrumentation/ExecutionEventNode.html#getSavedInputValues-com.oracle.truffle.api.frame.VirtualFrame-) instrumentable child input values in ExecutionEventNode subclasses.
	* Renamed Instrumenter#attachListener/Factory to Instrumenter#attachExecutionEventListener/Factory. (jackpot rule available)
	* Automatic instrumentation [wrapper generation](http://www.graalvm.org/truffle/javadoc/com/oracle/truffle/api/instrumentation/GenerateWrpper.html) now delegates non execute abstract methods to the delegate node.
	* Added a [Tag](http://www.graalvm.org/truffle/javadoc/com/oracle/truffle/api/instrumentation/Tag.html) base class now required to be used by all tags.
	* Added [tag identifiers](http://www.graalvm.org/truffle/javadoc/com/oracle/truffle/api/instrumentation/Tag.Identifier.html) to allow the [lookup](http://www.graalvm.org/truffle/javadoc/com/oracle/truffle/api/instrumentation/Tag.html#findProvidedTag-com.oracle.truffle.api.nodes.LanguageInfo-java.lang.String-) of language specific tags in tools without compile time dependency to the languguage.
	* Added assertions to verify that instrumentable nodes that are annotated with a standard tag return a source section if their root node returns a source section.
	* Added assertions to verify that execution events always return interop values.
	* Added the ability for instrumentable nodes to a expose a [node object](http://www.graalvm.org/truffle/javadoc/com/oracle/truffle/api//instrumentation/InstrumentableNode.html#getNodeObject--). This object is intended to contain language specific properties of the node.
* Added expression-stepping into debugger APIs. To support debugging of both statements and expressions, following changes were made:
	* Added [SourceElement](http://www.graalvm.org/truffle/javadoc/com/oracle/truffle/api/debug/SourceElement.html) enum to provide a list of source syntax elements known to the debugger.
	* Added [StepConfig](http://www.graalvm.org/truffle/javadoc/com/oracle/truffle/api/debug/StepConfig.html) class to represent a debugger step configuration.
	* Added [Debugger.startSession()](http://www.graalvm.org/truffle/javadoc/com/oracle/truffle/api/debug/Debugger.html#startSession-com.oracle.truffle.api.debug.SuspendedCallback-com.oracle.truffle.api.debug.SourceElement...-) accepting a list of source elments to enable stepping on them.
	* Added [Breakpoint.Builder.sourceElements](http://www.graalvm.org/truffle/javadoc/com/oracle/truffle/api/debug/Breakpoint.Builder.html#sourceElements-com.oracle.truffle.api.debug.SourceElement...-) to specify which source elements will the breakpoint adhere to.
	* Added [SuspendedEvent.getInputValues](http://www.graalvm.org/truffle/javadoc/com/oracle/truffle/api/debug/SuspendedEvent.html#getInputValues--) to get possible input values of the current source element.
	* Removed deprecated methods on [SuspendedEvent](http://www.graalvm.org/truffle/javadoc/com/oracle/truffle/api/debug/SuspendedEvent.html).
* Added column filters on [SourceSectionFilter.Builder](http://www.graalvm.org/truffle/javadoc/com/oracle/truffle/api/instrumentation/SourceSectionFilter.Builder.html) and [Breakpoint.Builder](http://www.graalvm.org/truffle/javadoc/com/oracle/truffle/api/debug/Breakpoint.Builder.html).
* Added [Instrumenter.attachExecuteSourceListener](http://www.graalvm.org/truffle/javadoc/com/oracle/truffle/api/instrumentation/Instrumenter.html#attachExecuteSourceListener-com.oracle.truffle.api.instrumentation.SourceFilter-T-boolean-) to be able to [listen](http://www.graalvm.org/truffle/javadoc/com/oracle/truffle/api/instrumentation/ExecuteSourceListener.html) on [source execution events](http://www.graalvm.org/truffle/javadoc/javadoc/com/oracle/truffle/api/instrumentation/ExecuteSourceEvent.html).
* Added [InstrumentableNode.findNearestNodeAt](http://www.graalvm.org/truffle/javadoc/com/oracle/truffle/api/instrumentation/InstrumentableNode.html#findNearestNodeAt-int-java.util.Set-) to be able to find the nearest tagged node to the given source character index. This is used to auto-correct breakpoint locations.
* Added [Breakpoint.ResolveListener](http://www.graalvm.org/truffle/javadoc/com/oracle/truffle/api/debug/Breakpoint.ResolveListener.html) to listen on breakpoint location resolution. Breakpoints are now resolved after the source is to be executed for the first time and breakpoint location is adjusted to match the nearest instrumentable node.
* Added new DSL annotation @[Executed](http://www.graalvm.org/truffle/javadoc/com/oracle/truffle/api/dsl/Executed.html) that allows to manually specify executed node fields.
* The Truffle Node traversal order was slightly changed to always respect field declaration order (super class before sub class).
* The [Assumption](http://www.graalvm.org/truffle/javadoc/com/oracle/truffle/api/Assumption.html) interface has an additional override for the `invalidate` method to provide a message for debugging purposes.
* Deprecated `KeyInfo.Builder`. Use bitwise constants in the KeyInfo class instead. Introduced new flag KeyInfo.INSERTABLE to indicate that a key can be inserted at a particular location, but it does not yet exist.
* Deprecated `TruffleLanguage#getLanguageGlobal`, implement [top scopes](http://www.graalvm.org/truffle/javadoc/com/oracle/truffle/api/instrumentation/TruffleInstrument.Env.html#findTopScopes-java.lang.String-) instead.
* Deprecated `TruffleLanguage#findExportedSymbol`, use the [polyglot bindings](http://www.graalvm.org/truffle/javadoc/com/oracle/truffle/api/TruffleLanguage.Env.html#getPolyglotBindings--) TruffleLanguage.Env for exporting symbols into the polyglot scope explicitely. The polyglot scope no longer supports implicit exports, they should be exposed using [top scopes](http://www.graalvm.org/truffle/javadoc/com/oracle/truffle/api/instrumentation/TruffleInstrument.Env.html#findTopScopes-java.lang.String-) instead.
* Remove deprecated `TruffleInstrument#describeOptions` and TruffleLanguage#describeOptions
* Remove deprecated `TruffleLanguage.Env#lookupSymbol` without replacement.
* Remove deprecated `TruffleLanguage.Env#importSymbols`, use the polyglot bindings instead.
* Removed deprecated APIs and public debug classes in truffle.api.object and truffle.object packages, respectively.
* Removed internal truffle.object package from javadoc.
* Added the compiler directive [castExact](http://www.graalvm.org/truffle/javadoc/com/oracle/truffle/api/CompilerDirectives.html#castExact-java.lang.Object-java.lang.Class-).
* Added skipped exception types: `IndexOutOfBoundsException`, `BufferOverflowException`, and `BufferUnderflowException`.
* Introduced support for the experimental automated monomorphization feature:
    * The [Node.reportPolymorphicSpecialize](http://www.graalvm.org/truffle/javadoc/com/oracle/truffle/api/nodes/Node.html#reportPolymorphicSpecialize) method which notifies the runtime that a node has specialized to a more polymorphic state.
    * The [ReportPolymorphism](http://www.graalvm.org/truffle/javadoc/com/oracle/truffle/api/dsl/ReportPolymorphism.html) and [ReportPolymorphism.Exclude](http://www.graalvm.org/truffle/javadoc/com/oracle/truffle/api/dsl/ReportPolymorphism.Exclude.html) annotations which the DSL uses to generate (or not generate) calls to [Node.reportPolymorphicSpecialize](http://www.graalvm.org/truffle/javadoc/com/oracle/truffle/api/nodes/Node.html#reportPolymorphicSpecialize--).
* Added `TruffleException.getSourceLocation()` for syntax errors which don't have a `Node`.
* Changed member lookup on `Class` host objects (as obtained by e.g. `obj.getClass()`) to expose `Class` instance members, while `TruffleLanguage.Env.lookupHostSymbol(String)` returns a companion object providing the static members of the class and serving as a constructor.



## Version 0.32

* Added [SuspendAnchor](http://www.graalvm.org/truffle/javadoc/com/oracle/truffle/api/debug/SuspendAnchor.html) enum class that describes where, within a guest language source section, the suspend position is and [Breakpoint.Builder.suspendAnchor()](http://www.graalvm.org/truffle/javadoc/com/oracle/truffle/api/debug/Breakpoint.Builder.html#suspendAnchor-com.oracle.truffle.api.debug.SuspendAnchor-) to be able to break before or after the source section.
* Deprecated `SuspendedEvent.isHaltedBefore()`, [SuspendedEvent.getSuspendAnchor()](http://www.graalvm.org/truffle/javadoc/com/oracle/truffle/api/debug/SuspendedEvent.html#getSuspendAnchor--) is to be used instead.
* Added new interop message [REMOVE](http://www.graalvm.org/truffle/javadoc/com/oracle/truffle/api/interop/Message.html#REMOVE) with the appropriate foreign access methods [ForeignAccess.sendRemove](http://www.graalvm.org/truffle/javadoc/com/oracle/truffle/api/interop/ForeignAccess.html#sendRemove-com.oracle.truffle.api.nodes.Node-com.oracle.truffle.api.interop.TruffleObject-java.lang.Object-) and [KeyInfo.isRemovable flag](http://www.graalvm.org/truffle/javadoc/com/oracle/truffle/api/interop/KeyInfo.html#isRemovable-int-).
* Added [SourceFilter](http://www.graalvm.org/truffle/javadoc/com/oracle/truffle/api/instrumentation/SourceFilter.html) for source-only based filtering in instrumentation.
* Changed semantics of [UnexpectedResultException](http://www.graalvm.org/truffle/javadoc/com/oracle/truffle/api/nodes/UnexpectedResultException.html) when used in [Specialization#rewriteOn](http://www.graalvm.org/truffle/javadoc/com/oracle/truffle/api/dsl/Specialization.html#rewriteOn--) to indicate that a result is already available and no other specialization methods need to be invoked in Truffle DSL.

## Version 0.31

* Removed deprecated `com.oracle.truffle.api.source.LineLocation` class.
* Added `RootNode#isCaptureFramesForTrace()` to allow subclasses to configure capturing of frames in `TruffleException` instances and `TruffleStackTraceElement#getFrame()` to access the captured frames.
* [MaterializedFrame](http://www.graalvm.org/truffle/javadoc/com/oracle/truffle/api/frame/MaterializedFrame.html) changed to extend [VirtualFrame](http://www.graalvm.org/truffle/javadoc/com/oracle/truffle/api/frame/VirtualFrame.html), to be able to call methods taking `VirtualFrame` from behind Truffle boundary.
* Added [ExecutableNode](http://www.graalvm.org/truffle/javadoc/com/oracle/truffle/api/nodes/ExecutableNode.html), [TruffleLanguage.parse(InlineParsingRequest)](http://www.graalvm.org/truffle/javadoc/com/oracle/truffle/api/TruffleLanguage.html#parse-com.oracle.truffle.api.TruffleLanguage.InlineParsingRequest-) and [TruffleInstrument.Env.parseInline](http://www.graalvm.org/truffle/javadoc/com/oracle/truffle/api/instrumentation/TruffleInstrument.Env.html#parseInline-com.oracle.truffle.api.source.Source-com.oracle.truffle.api.nodes.Node-com.oracle.truffle.api.frame.MaterializedFrame-) to parse an inline code snippet at the provided location and produce an AST fragment that can be executed using frames valid at the provided location. `ParsingRequest.getLocation()` and `ParsingRequest.getFrame()` methods were deprecated in favor of `InlineParsingRequest`, `EventContext.parseInContext()` was deprecated in favor of `TruffleInstrument.Env.parseInline()`.
* [RootNode](http://www.graalvm.org/truffle/javadoc/com/oracle/truffle/api/nodes/RootNode.html) now extends [ExecutableNode](http://www.graalvm.org/truffle/javadoc/com/oracle/truffle/api/nodes/ExecutableNode.html).
* Removed deprecated methods `TruffleLanguage.parse(Source, Node, String...)` and `TruffleLanguage.evalInContext(Source, Node, MaterializedFrame)` and constructor `RootNode(Class, SourceSection, FrameDescriptor)`.
* Java Interop now wraps exceptions thrown by Java method invocations in host exceptions.
* Added [JavaInterop.isHostException](http://www.graalvm.org/truffle/javadoc/com/oracle/truffle/api/interop/java/JavaInterop.html#isHostException-java.lang.Throwable-) and [JavaInterop.asHostException](http://www.graalvm.org/truffle/javadoc/com/oracle/truffle/api/interop/java/JavaInterop.html#asHostException-java.lang.Throwable-) to identify and unwrap host exceptions, respectively.
* Added support for `TruffleLanguage` context pre-initialization in the native image. To support context pre-initialization a language has to implement the [patchContext](http://www.graalvm.org/truffle/javadoc/com/oracle/truffle/api/TruffleLanguage#patchContext-C-com.oracle.truffle.api.TruffleLanguage.Env-) method.
* The profiler infrastructure (`CPUSampler`, `CPUTracer` and `MemoryTracer`) moved to a new tools suite.
* Added [LanguageInfo.isInternal](http://www.graalvm.org/truffle/javadoc/com/oracle/truffle/api/nodes/LanguageInfo.html#isInternal--)
* Removed special Java interop support for `java.util.Map`.
* Added a mechanism to unwind execution nodes in instrumentation by [EventContext.createUnwind](http://www.graalvm.org/truffle/javadoc/com/oracle/truffle/api/instrumentation/EventContext.html#createUnwind-java.lang.Object-), [ExecutionEventListener.onUnwind](http://www.graalvm.org/truffle/javadoc/com/oracle/truffle/api/instrumentation/ExecutionEventListener.html#onUnwind-com.oracle.truffle.api.instrumentation.EventContext-com.oracle.truffle.api.frame.VirtualFrame-java.lang.Object-), [ExecutionEventNode.onUnwind](http://www.graalvm.org/truffle/javadoc/com/oracle/truffle/api/instrumentation/ExecutionEventNode.html#onUnwind-com.oracle.truffle.api.frame.VirtualFrame-java.lang.Object-) and [ProbeNode.onReturnExceptionalOrUnwind](http://www.graalvm.org/truffle/javadoc/com/oracle/truffle/api/instrumentation/ProbeNode.html#onReturnExceptionalOrUnwind-com.oracle.truffle.api.frame.VirtualFrame-java.lang.Throwable-boolean-). [ProbeNode.UNWIND_ACTION_REENTER](http://www.graalvm.org/truffle/javadoc/com/oracle/truffle/api/instrumentation/ProbeNode.html#UNWIND_ACTION_REENTER) constant added.
* Deprecated `ProbeNode.onReturnExceptional()` in favor of `ProbeNode.onReturnExceptionalOrUnwind()`.
* The wrapper node specification has changed, see [ProbeNode](http://www.graalvm.org/truffle/javadoc/com/oracle/truffle/api/instrumentation/ProbeNode.html). If the annotation processor is used (`@Instrumentable` annotation) then just a recompile is required. Manually written wrappers need to be updated.
* Added [SuspendedEvent.prepareUnwindFrame](http://www.graalvm.org/truffle/javadoc/com/oracle/truffle/api/debug/SuspendedEvent.html#prepareUnwindFrame-com.oracle.truffle.api.debug.DebugStackFrame-) to unwind frame(s) during debugging.
* Added [DebuggerTester](http://www.graalvm.org/truffle/javadoc/com/oracle/truffle/api/debug/DebuggerTester.html#DebuggerTester-org.graalvm.polyglot.Context.Builder-) constructor that takes `Context.Builder`.
* Removed deprecated [DebuggerTester](http://www.graalvm.org/truffle/javadoc/com/oracle/truffle/api/debug/DebuggerTester.html) constructor that takes the legacy `PolyglotEngine.Builder`.
* Removed deprecated methods in `JavaInterop`: `isNull`, `isArray`, `isBoxed`, `unbox`, `getKeyInfo`.
* Disallowed `null` as `FrameSlot` identifier.
* Removed deprecated `FrameSlot` constructor and `FrameDescriptor.create` methods.
* Changed the behavior of exception handling (TruffleException) to capture stack frames lazily

## Version 0.30

* Truffle languages are being [finalized](http://www.graalvm.org/truffle/javadoc/com/oracle/truffle/api/TruffleLanguage##finalizeContext-C-) before disposal. This allows languages to run code with all languages still in a valid state. It is no longer allowed to access other languages during language disposal.
* Truffle languages can now declare dependent languages. This allows to take influence on the disposal order.
* All classes of the [com.oracle.truffle.api.metadata](http://www.graalvm.org/truffle/javadoc/com/oracle/truffle/api/metadata/package-summary.html) package were deprecated. As a replacement use [Scope](http://www.graalvm.org/truffle/javadoc/com/oracle/truffle/api/Scope.html), [TruffleLanguage.findLocalScopes](http://www.graalvm.org/truffle/javadoc/com/oracle/truffle/api/TruffleLanguage.html#findLocalScopes-C-com.oracle.truffle.api.nodes.Node-com.oracle.truffle.api.frame.Frame-) and [TruffleInstrument.Env.findLocalScopes](http://www.graalvm.org/truffle/javadoc/com/oracle/truffle/api/instrumentation/TruffleInstrument.Env.html#findLocalScopes-com.oracle.truffle.api.nodes.Node-com.oracle.truffle.api.frame.Frame-) instead.
* Added the ability to access [top scopes](http://www.graalvm.org/truffle/javadoc/com/oracle/truffle/api/instrumentation/TruffleInstrument.Env.html#findTopScopes-java.lang.String-) of languages and [exported symbols](http://www.graalvm.org/truffle/javadoc/com/oracle/truffle/api/instrumentation/TruffleInstrument.Env.html#getExportedSymbols--) of the polyglot scope using the instrumentation API.
* Added the ability to access [top scopes](http://www.graalvm.org/truffle/javadoc/com/oracle/truffle/api/debug/DebuggerSession.html#getTopScope-java.lang.String-) and [exported symbols](http://www.graalvm.org/truffle/javadoc/com/oracle/truffle/api/debug/DebuggerSession.html#getExportedSymbols--) using the debugger API.
* Added the [and](graal/truffle/javadoc/com/oracle/truffle/api/instrumentation/SourceSectionFilter.Builder.html#and-com.oracle.truffle.api.instrumentation.SourceSectionFilter-) method to the [SourceSectionFilter Builder](http://www.graalvm.org/truffle/javadoc/com/oracle/truffle/api/instrumentation/SourceSectionFilter.Builder.html) which allows composing filters.
* Added the new profiler infrastructure, including the [CPU sampler](http://www.graalvm.org/truffle/javadoc/com/oracle/truffle/tools/profiler/CPUSampler.html), [CPU tracer](http://www.graalvm.org/truffle/javadoc/com/oracle/truffle/tools/profiler/CPUTracer.html) and an experimental [Memory tracer](http://www.graalvm.org/truffle/javadoc/com/oracle/truffle/tools/profiler/MemoryTracer.html).
* Added a new [TCK SPI](https://github.com/graalvm/graal/blob/master/truffle/docs/TCK.md) based on the org.graalvm.polyglot API to test a language inter-operability. To test the language inter-operability implement the [LanguageProvider](http://www.graalvm.org/truffle/javadoc/org/graalvm/polyglot/tck/LanguageProvider.html).
* Removed all deprecated API in com.oracle.truffle.api.dsl.
* New interop messages [HAS_KEYS](http://www.graalvm.org/truffle/javadoc/com/oracle/truffle/api/interop/Message.html#HAS_KEYS) and [IS_INSTANTIABLE](http://www.graalvm.org/truffle/javadoc/com/oracle/truffle/api/interop/Message.html#IS_INSTANTIABLE) added, with the appropriate foreign access methods [ForeignAccess.sendHasKeys](http://www.graalvm.org/truffle/javadoc/com/oracle/truffle/api/interop/ForeignAccess.html#sendHasKeys-com.oracle.truffle.api.nodes.Node-com.oracle.truffle.api.interop.TruffleObject-) and [ForeignAccess.sendIsInstantiable](http://www.graalvm.org/truffle/javadoc/com/oracle/truffle/api/interop/ForeignAccess.html#sendIsInstantiable-com.oracle.truffle.api.nodes.Node-com.oracle.truffle.api.interop.TruffleObject-).
* New interop foreign access factory [ForeignAccess.StandardFactory](http://www.graalvm.org/truffle/javadoc/com/oracle/truffle/api/interop/ForeignAccess.StandardFactory.html) replaces the version-specific factories, the deprecated ForeignAccess.Factory10 and ForeignAccess.Factory18 were removed, ForeignAccess.Factory26 was deprecated.
* [@MessageResolution](http://www.graalvm.org/truffle/javadoc/com/oracle/truffle/api/interop/MessageResolution.html) automatically applies default value to boolean HAS/IS messages depending on presence of message handlers of corresponding messages.
* Added instrumentation API for listening on contexts and threads changes: [Instrumenter.attachContextsListener](http://www.graalvm.org/truffle/javadoc/com/oracle/truffle/api/instrumentation/Instrumenter.html#attachContextsListener-T-boolean-), [ContextsListener](http://www.graalvm.org/truffle/javadoc/com/oracle/truffle/api/instrumentation/ContextsListener.html), [Instrumenter.attachThreadsListener](http://www.graalvm.org/truffle/javadoc/com/oracle/truffle/api/instrumentation/Instrumenter.html#attachThreadsListener-T-boolean-) and [ThreadsListener](http://www.graalvm.org/truffle/javadoc/com/oracle/truffle/api/instrumentation/ThreadsListener.html).
* Added debugger representation of a context [DebugContext](http://www.graalvm.org/truffle/javadoc/com/oracle/truffle/api/debug/DebugContext.html) and API for listening on contexts and threads changes: [DebuggerSession.setContextsListener](http://www.graalvm.org/truffle/javadoc/com/oracle/truffle/api/debug/DebuggerSession.html#setContextsListener-com.oracle.truffle.api.debug.DebugContextsListener-boolean-), [DebugContextsListener](http://www.graalvm.org/truffle/javadoc/com/oracle/truffle/api/debug/DebugContextsListener.html), [DebuggerSession.setThreadsListener](http://www.graalvm.org/truffle/javadoc/com/oracle/truffle/api/debug/DebuggerSession.html#setThreadsListener-com.oracle.truffle.api.debug.DebugThreadsListener-boolean-) and [DebugThreadsListener](http://www.graalvm.org/truffle/javadoc/com/oracle/truffle/api/debug/DebugThreadsListener.html).
* Added [TruffleContext.getParent](http://www.graalvm.org/truffle/javadoc/com/oracle/truffle/api/TruffleContext.html#getParent--) to provide the hierarchy of inner contexts.
* Added [TruffleLanguage.Env.getContext](http://www.graalvm.org/truffle/javadoc/com/oracle/truffle/api/TruffleLanguage.Env.html#getContext--) for use by language implementations to obtain the environment's polyglot context.

## Version 0.29

* [SourceSectionFilter.Builder.includeInternal](http://www.graalvm.org/truffle/javadoc/com/oracle/truffle/api/instrumentation/SourceSectionFilter.Builder.html#includeInternal-boolean-) added to be able to exclude internal code from instrumentation.
* Debugger step filtering is extended with [include of internal code](http://www.graalvm.org/truffle/javadoc/com/oracle/truffle/api/debug/SuspensionFilter.Builder.html#includeInternal-boolean-) and [source filter](http://www.graalvm.org/truffle/javadoc/com/oracle/truffle/api/debug/SuspensionFilter.Builder.html#sourceIs-java.util.function.Predicate-). By default, debugger now does not step into internal code, unless a step filter that is set to include internal code is applied.
* [DebugScope.getSourceSection](http://www.graalvm.org/truffle/javadoc/com/oracle/truffle/api/debug/DebugScope.html#getSourceSection--) added to provide source section of a scope.

## Version 0.28
4-Oct-2017

* Truffle languages may support [access](http://www.graalvm.org/truffle/javadoc/com/oracle/truffle/api/TruffleLanguage.html#isThreadAccessAllowed-java.lang.Thread-boolean-) to contexts from multiple threads at the same time. By default the language supports only single-threaded access.
* Languages now need to use the language environment to [create](http://www.graalvm.org/truffle/javadoc/com/oracle/truffle/api/TruffleLanguage.Env.html#createThread-java.lang.Runnable-) new threads for a context. Creating Threads using the java.lang.Thread constructor is no longer allowed and will be blocked in the next release.
* Added `JavaInterop.isJavaObject(Object)` method overload.
* Deprecated helper methods in `JavaInterop`: `isNull`, `isArray`, `isBoxed`, `unbox`, `getKeyInfo`. [ForeignAccess](http://www.graalvm.org/truffle/javadoc/com/oracle/truffle/api/interop/ForeignAccess.html) already provides equivalent methods: `sendIsNull`, `sendIsArray`, `sendIsBoxed`, `sendUnbox`, `sendKeyInfo`, respectively.
* Deprecated all String based API in Source and SourceSection and replaced it with CharSequence based APIs. Automated migration with Jackpot rules is available (run `mx jackpot --apply`).
* Added [Source.Builder.language](http://www.graalvm.org/truffle/javadoc/com/oracle/truffle/api/source/Source.Builder.html#language-java.lang.String-) and [Source.getLanguage](http://www.graalvm.org/truffle/javadoc/com/oracle/truffle/api/source/Source.html#getLanguage--) to be able to set/get source langauge in addition to MIME type.
* Added the [inCompilationRoot](http://www.graalvm.org/truffle/javadoc/com/oracle/truffle/api/CompilerDirectives.html#inCompilationRoot--) compiler directive.
* Deprecated TruffleBoundary#throwsControlFlowException and introduced TruffleBoundary#transferToInterpreterOnException.

## Version 0.27
16-Aug-2017

* The Truffle API now depends on the Graal SDK jar to also be on the classpath.
* Added an implementation of org.graalvm.polyglot API in Truffle.
* API classes in com.oracle.truffe.api.vm package will soon be deprecated. Use the org.graalvm.polyglot API instead.
* Added [SourceSectionFilter.Builder](http://www.graalvm.org/truffle/javadoc/com/oracle/truffle/api/instrumentation/SourceSectionFilter.Builderhtml).`rootNameIs(Predicate<String>)` to filter for source sections based on the name of the RootNode.
* Added [AllocationReporter](http://www.graalvm.org/truffle/javadoc/com/oracle/truffle/api/instrumentation/AllocationReporter.html) as a service for guest languages to report allocation of guest language values.
* Added [Instrumenter.attachAllocationListener](http://www.graalvm.org/truffle/javadoc/com/oracle/truffle/api/instrumentation/Instrumenter.html#attachAllocationListener-com.oracle.truffle.api.instrumentation.AllocationEventFilter-T-), [AllocationEventFilter](http://www.graalvm.org/truffle/javadoc/com/oracle/truffle/api/instrumentation/AllocationEventFilter.html), [AllocationListener](http://www.graalvm.org/truffle/javadoc/com/oracle/truffle/api/instrumentation/AllocationListener.html) and [AllocationEvent](http://www.graalvm.org/truffle/javadoc/com/oracle/truffle/api/instrumentation/AllocationEvent.html) for profilers to be able to track creation and size of guest language values.
* Added [RootNode.getCurrentContext](http://www.graalvm.org/truffle/javadoc/com/oracle/truffle/api/nodes/RootNode.html), [TruffleLanguage.getCurrentLanguage(Class)](http://www.graalvm.org/truffle/javadoc/com/oracle/truffle/api/TruffleLanguage.html), [TruffleLanguage.getCurrentContext(Class)](http://www.graalvm.org/truffle/javadoc/com/oracle/truffle/api/TruffleLanguage.html) to allow static lookups of the language and context.
* Added an id property to [TruffleLanguage.Registration](http://www.graalvm.org/truffle/javadoc/com/oracle/truffle/api/TruffleLanguage.Registration#id) to specify a unique identifier for each language. If not specified getName().toLowerCase() will be used. The registration id will be mandatory in future releases.
* Added an internal property to [TruffleLanguage.Registration](http://www.graalvm.org/truffle/javadoc/com/oracle/truffle/api/TruffleLanguage.Registration#internal) to specify whether a language is intended for internal use only. For example the Truffle Native Function Interface is a language that should be used from other languages only.
* Added an internal property to [TruffleInstrument.Registration](http://www.graalvm.org/truffle/javadoc/com/oracle/truffle/api/instrumentation/TruffleInstrument.Registration#internal) to specify whether a internal is intended for internal use by other instruments or languages only.
* Added the ability to describe options for languages and instruments using [TruffleLanguage.getOptionDescriptors()](http://www.graalvm.org/truffle/javadoc/com/oracle/truffle/api/TruffleLanguage.html) and [TruffleInstrument.getOptionDescriptors](http://www.graalvm.org/truffle/javadoc/com/oracle/truffle/api/instrumentation/TruffleInstrument.html). User provided options are available to the language using TruffleLanguage.Env.getOptions() and TruffleInstrument.Env.getOptions().
* Added JavaInterop.isJavaObject(TruffleObject) and JavaInterop.asJavaObject(TruffleObject) to check and convert back to host language object from a TruffleObject.
* Added [TruffleException](http://www.graalvm.org/truffle/javadoc/com/oracle/truffle/api/TruffleException.html) to allow languages to throw standardized error information.
* [Guest language stack traces](http://www.graalvm.org/truffle/javadoc/com/oracle/truffle/api/TruffleStackTraceElement.html) are now collected automatically for each exception thrown and passed through a CallTarget.
* Added RootNode.isInternal to indicate if a RootNode is considered internal and should not be shown to the guest language programmer.
* Added TruffleLanguage.lookupSymbol to be implemented by languages to support language agnostic lookups in the top-most scope.
* Added TruffleLanguage.Env.getApplicationArguments() to access application arguments specified by the user.
* Added [@Option](http://www.graalvm.org/truffle/javadoc/com/oracle/truffle/api/Option.html) annotation to allow simple declaration of options in TruffleLanguage or TruffleInstrument subclasses.
* Added [TruffleLanguage.RunWithPolyglotRule](http://www.graalvm.org/truffle/javadoc/com/oracle/truffle/tck/TruffleRunner.RunWithPolyglotRule.html) JUnit rule to allow running unit tests in the context of a polyglot engine.
* Added implementationName property to [TruffleLanguage.Registration](http://www.graalvm.org/truffle/javadoc/com/oracle/truffle/api/TruffleLanguage.Registration#implementationName) to specify a human readable name of the language implementation name.
* Added TruffleLanguage.Env.lookupSymbol(String) to be used by other languages to support language lookups in their top-most scope.
* Added TruffleLanguage.Env.lookupHostSymbol(String) to be used by other languages to support language lookups from the host language.
* Added TruffleLanguage.Env.isHostLookupAllowed() to find out whether host lookup is generally allowed.
* Added Node#notifyInserted(Node) to notify the instrumentation framework about changes in the AST after the first execution.
* Added TruffleLanguage.Env.newContextBuilder() that allows guest languages to create inner language contexts/environments by returning TruffleContext instances.
* Added a concept of breakpoints shared accross sessions, associated with Debugger instance: [Debugger.install](http://www.graalvm.org/truffle/javadoc/com/oracle/truffle/api/debug/Debugger.html#install-com.oracle.truffle.api.debug.Breakpoint-), [Debugger.getBreakpoints](http://www.graalvm.org/truffle/javadoc/com/oracle/truffle/api/debug/Debugger.html#getBreakpoints--) and a possibility to listen on breakpoints changes: [Debugger.PROPERTY_BREAKPOINTS](http://www.graalvm.org/truffle/javadoc/com/oracle/truffle/api/debug/Debugger.html#PROPERTY_BREAKPOINTS), [Debugger.addPropertyChangeListener](http://www.graalvm.org/truffle/javadoc/com/oracle/truffle/api/debug/Debugger.html#addPropertyChangeListener-java.beans.PropertyChangeListener-) and [Debugger.removePropertyChangeListener](http://www.graalvm.org/truffle/javadoc/com/oracle/truffle/api/debug/Debugger.html#removePropertyChangeListener-java.beans.PropertyChangeListener-). [Breakpoint.isModifiable](http://www.graalvm.org/truffle/javadoc/com/oracle/truffle/api/debug/Breakpoint.html#isModifiable--) added to be able to distinguish the shared read-only copy of installed Breakpoints.
* [TruffleInstrument.Env.getLanguages()](http://www.graalvm.org/truffle/javadoc/com/oracle/truffle/api/instrumentation/TruffleInstrument.Env.html#getLanguages--) returns languages by their IDs instead of MIME types when the new polyglot API is used.
* Deprecated [ExactMath.addExact(int, int)](http://www.graalvm.org/truffle/javadoc/com/oracle/truffle/api/ExactMath.html#addExact-int-int-), [ExactMath.addExact(long, long)](http://www.graalvm.org/truffle/javadoc/com/oracle/truffle/api/ExactMath.html#addExact-long-long-), [ExactMath.subtractExact(int, int)](http://www.graalvm.org/truffle/javadoc/com/oracle/truffle/api/ExactMath.html#subtractExact-int-int-), [ExactMath.subtractExact(long, long)](http://www.graalvm.org/truffle/javadoc/com/oracle/truffle/api/ExactMath.html#subtractExact-long-long-), [ExactMath.multiplyExact(int, int)](http://www.graalvm.org/truffle/javadoc/com/oracle/truffle/api/ExactMath.html#multiplyExact-int-int-), [ExactMath.multiplyExact(long, long)](http://www.graalvm.org/truffle/javadoc/com/oracle/truffle/api/ExactMath.html#multiplyExact-long-long-). Users can replace these with java.lang.Math utilities of same method names.

## Version 0.26
18-May-2017

* Language can provide additional services and instruments can [look them up](http://www.graalvm.org/truffle/javadoc/com/oracle/truffle/api/instrumentation/TruffleInstrument.Env.html#lookup).
* Renamed `DebugValue.isWriteable` to [DebugValue.isWritable](http://www.graalvm.org/truffle/javadoc/com/oracle/truffle/api/debug/DebugValue.html#isWritable--) to fix spelling.
* [Breakpoint.setCondition](http://www.graalvm.org/truffle/javadoc/com/oracle/truffle/api/debug/Breakpoint.html#setCondition-java.lang.String-) does not throw the IOException any more.
* Added new message [Message.KEY_INFO](http://www.graalvm.org/truffle/javadoc/com/oracle/truffle/api/interop/Message.html#KEY_INFO), and an argument to [Message.KEYS](http://www.graalvm.org/truffle/javadoc/com/oracle/truffle/api/interop/Message.html#KEYS) specifying whether internal keys should be provided. The appropriate foreign access [ForeignAccess.sendKeyInfo](http://www.graalvm.org/truffle/javadoc/com/oracle/truffle/api/interop/ForeignAccess.html#sendKeyInfo-com.oracle.truffle.api.nodes.Node-com.oracle.truffle.api.interop.TruffleObject-java.lang.Object-), [ForeignAccess.sendKeys](http://www.graalvm.org/truffle/javadoc/com/oracle/truffle/api/interop/ForeignAccess.html#sendKeys-com.oracle.truffle.api.nodes.Node-com.oracle.truffle.api.interop.TruffleObject-boolean-) and a new factory [ForeignAccess.Factory26](http://www.graalvm.org/truffle/javadoc/com/oracle/truffle/api/interop/ForeignAccess.Factory26.html).
* A new [KeyInfo](http://www.graalvm.org/truffle/javadoc/com/oracle/truffle/api/interop/KeyInfo.html) utility class added to help with dealing with bit flags.
* Added new Java interop utility methods: [JavaInterop.getKeyInfo](http://www.graalvm.org/truffle/javadoc/com/oracle/truffle/api/interop/java/JavaInterop.html#getKeyInfo-com.oracle.truffle.api.interop.TruffleObject-java.lang.Object-) and [JavaInterop.getMapView](http://www.graalvm.org/truffle/javadoc/com/oracle/truffle/api/interop/java/JavaInterop.html#getMapView-java.util.Map-boolean-).
* Added [metadata](http://www.graalvm.org/truffle/javadoc/com/oracle/truffle/api/metadata/package-summary.html) package, intended for APIs related to guest language structure and consumed by tools.
* Added [ScopeProvider](http://www.graalvm.org/truffle/javadoc/com/oracle/truffle/api/metadata/ScopeProvider.html) to provide a hierarchy of scopes enclosing the given node. The scopes are expected to contain variables valid at the associated node.
* Added [Scope](http://www.graalvm.org/truffle/javadoc/com/oracle/truffle/api/metadata/Scope.html) for instruments to get a list of scopes enclosing the given node. The scopes contain variables valid at the provided node.
* Added [DebugScope](http://www.graalvm.org/truffle/javadoc/com/oracle/truffle/api/debug/DebugScope.html), [DebugStackFrame.getScope](http://www.graalvm.org/truffle/javadoc/com/oracle/truffle/api/debug/DebugStackFrame.html#getScope--) and [DebugValue.getScope](http://www.graalvm.org/truffle/javadoc/com/oracle/truffle/api/debug/DebugValue.html#getScope--) to allow debuggers to retrieve the scope information and associated variables.
* Deprecated [DebugStackFrame.iterator](http://www.graalvm.org/truffle/javadoc/com/oracle/truffle/api/debug/DebugStackFrame.html) and [DebugStackFrame.getValue](http://www.graalvm.org/truffle/javadoc/com/oracle/truffle/api/debug/DebugStackFrame.html), [DebugStackFrame.getScope](http://www.graalvm.org/truffle/javadoc/com/oracle/truffle/api/debug/DebugStackFrame.html#getScope--) is to be used instead.
* Added [Cached.dimensions()](http://www.graalvm.org/truffle/javadoc/com/oracle/truffle/api/dsl/Cached.html) to specify compilation finalness of cached arrays.
* [SuspendedEvent.prepareStepOut](http://www.graalvm.org/truffle/javadoc/com/oracle/truffle/api/debug/SuspendedEvent.html#prepareStepOut-int-) has a `stepCount` argument for consistency with other prepare methods. The no-argument method is deprecated.
* Multiple calls to `SuspendedEvent.prepare*()` methods accumulate the requests to create a composed action. This allows creation of debugging meta-actions.
* [JavaInterop.toJavaClass](http://www.graalvm.org/truffle/javadoc/com/oracle/truffle/api/interop/java/JavaInterop.html#toJavaClass) can find proper Java class for a wrapped object
* Added environment methods TruffleLanguage.Env.getLanguages(), TruffleLanguage.Env.getInstruments(), TruffleInstrument.Env.getLanguages(), TruffleInstrument.Env.getInstruments() that allows languages or instruments to inspect some basic information about other installed languages or instruments.
* Added lookup methods TruffleLanguage.Env.lookup(LanguageInfo, Class), TruffleLanguage.Env.lookup(InstrumentInfo, Class), TruffleInstrument.Env.lookup(LanguageInfo, Class) and TruffleInstrument.Env.lookup(InstrumentInfo, Class) that allows the exchange of services between instruments and languages.
* Added [EventContext.isLanguageContextInitialized](http://www.graalvm.org/truffle/javadoc/com/oracle/truffle/api/instrumentation/EventContext.html#isLanguageContextInitialized--) to be able to test language context initialization in instruments.
* Added [SuspensionFilter](http://www.graalvm.org/truffle/javadoc/com/oracle/truffle/api/debug/SuspensionFilter.html) class, [DebuggerSession.setSteppingFilter](http://www.graalvm.org/truffle/javadoc/com/oracle/truffle/api/debug/DebuggerSession.html#setSteppingFilter-com.oracle.truffle.api.debug.SuspensionFilter-) and [SuspendedEvent.isLanguageContextInitialized](http://www.graalvm.org/truffle/javadoc/com/oracle/truffle/api/debug/SuspendedEvent.html#isLanguageContextInitialized--) to be able to ignore language context initialization during debugging.

## Version 0.25
3-Apr-2017

* Added [Instrumenter.attachOutConsumer](http://www.graalvm.org/truffle/javadoc/com/oracle/truffle/api/instrumentation/Instrumenter.html#attachOutConsumer-T-) and [Instrumenter.attachErrConsumer](http://www.graalvm.org/truffle/javadoc/com/oracle/truffle/api/instrumentation/Instrumenter.html#attachErrConsumer-T-) to receive output from executions run in the associated PolyglotEngine.
* [JavaInterop.asTruffleObject](http://www.graalvm.org/truffle/javadoc/com/oracle/truffle/api/interop/java/JavaInterop.html#asTruffleObject-java.lang.Object-) lists methods as keys
* Deprecated `TypedObject` interface
* Added [PolyglotRuntime](http://www.graalvm.org/truffle/javadoc/com/oracle/truffle/api/vm/PolyglotRuntime.html) for global configuration and to allow engines share resources. The runtime of a PolyglotEngine can be configured using [PolyglotEngine](http://www.graalvm.org/truffle/javadoc/com/oracle/truffle/api/vm/PolyglotEngine.html)`.newBuilder().runtime(runtime).build()`.
* The `getInstruments()` method has been moved from the [PolyglotEngine](http://www.graalvm.org/truffle/javadoc/com/oracle/truffle/api/vm/PolyglotEngine.html) to [PolyglotRuntime](http://www.graalvm.org/truffle/javadoc/com/oracle/truffle/api/vm/PolyglotRuntime.html).
* [TruffleLanguage](http://www.graalvm.org/truffle/javadoc/com/oracle/truffle/api/TruffleLanguage.html) now requires a public default constructor instead of a singleton field named INSTANCE.
* [TruffleLanguage](http://www.graalvm.org/truffle/javadoc/com/oracle/truffle/api/TruffleLanguage.html) now requires a public no argument constructor instead of a singleton field named INSTANCE.
* The [TruffleLanguage](http://www.graalvm.org/truffle/javadoc/com/oracle/truffle/api/TruffleLanguage.html) instance can now be used to share code and assumptions between engine instances. See the TruffleLanguage javadoc for details.
* Added a new constructor to [RootNode](http://www.graalvm.org/truffle/javadoc/com/oracle/truffle/api/nodes/RootNode.html) with a [TruffleLanguage](http://www.graalvm.org/truffle/javadoc/com/oracle/truffle/api/TruffleLanguage.html) instance as argument. The current constructor was deprecated.  
* Added [RootNode.getLanguage(Class)](http://www.graalvm.org/truffle/javadoc/com/oracle/truffle/api/nodes/RootNode.html) to access the current language implementation instance.
* Added [RootNode.getLanguageInfo](http://www.graalvm.org/truffle/javadoc/com/oracle/truffle/api/nodes/RootNode.html) to access public information about the associated language.
* Added [TruffleLanguage.ContextReference](http://www.graalvm.org/truffle/javadoc/com/oracle/truffle/api/TruffleLanguage.html) class and [TruffleLanguage.getContextReference](http://www.graalvm.org/truffle/javadoc/com/oracle/truffle/api/TruffleLanguage.html).
* Added [Value.getMetaObject](http://www.graalvm.org/truffle/javadoc/com/oracle/truffle/api/vm/TruffleLanguage.html) and [Value.getSouceLocation](http://www.graalvm.org/truffle/javadoc/com/oracle/truffle/api/vm/TruffleLanguage.html)
* Deprecated [RootNode.getExecutionContext](http://www.graalvm.org/truffle/javadoc/com/oracle/truffle/api/nodes/RootNode.html)
* Deprecated [TruffleLanguage.createFindContextNode](http://www.graalvm.org/truffle/javadoc/com/oracle/truffle/api/TruffleLanguage.html) and [TruffleLanguage.findContext](http://www.graalvm.org/truffle/javadoc/com/oracle/truffle/api/TruffleLanguage.html).
* Deprecated [Node.getLanguage](http://www.graalvm.org/truffle/javadoc/com/oracle/truffle/api/nodes/Node.html).
* Deprecated [MessageResolution.language](http://www.graalvm.org/truffle/javadoc/com/oracle/truffle/api/nodes/Node.html) without replacement. (jackpot rule available)
* Deprecated [ExecutionContext](http://www.graalvm.org/truffle/javadoc/com/oracle/truffle/api/ExecutionContext.html), use RootNode#getCompilerOptions().
* Added [TruffleInstrument.Registration.services()](http://www.graalvm.org/truffle/javadoc/com/oracle/truffle/api/instrumentation/TruffleInstrument.Registration#services) to support declarative registration of services
* Deprecated internal class DSLOptions. Will be removed in the next release.
* Deprecated [Shape.getData()](http://www.graalvm.org/truffle/javadoc/com/oracle/truffle/api/object/Shape.html) and [ObjectType.createShapeData(Shape)](http://www.graalvm.org/truffle/javadoc/com/oracle/truffle/api/object/ObjectType.html) without replacement.
* Added [TruffleRunner](http://www.graalvm.org/truffle/javadoc/com/oracle/truffle/tck/TruffleRunner.html) JUnit runner for unit testing Truffle compilation.

## Version 0.24
1-Mar-2017
* Added possibility to activate/deactivate breakpoints via [DebuggerSession.setBreakpointsActive](http://www.graalvm.org/truffle/javadoc/com/oracle/truffle/api/debug/DebuggerSession.html#setBreakpointsActive-boolean-) and get the active state via [DebuggerSession.isBreakpointsActive](http://www.graalvm.org/truffle/javadoc/com/oracle/truffle/api/debug/DebuggerSession.html#isBreakpointsActive--).
* Deprecated the send methods in [ForeignAccess](http://www.graalvm.org/truffle/javadoc/com/oracle/truffle/api/interop/ForeignAccess.html) and added a a new version that does not require a frame parameter. ([Jackpot](https://bitbucket.org/jlahoda/jackpot30/wiki/Home) rule for automatic migration available)
* Made [@NodeChild](http://www.graalvm.org/truffle/javadoc/com/oracle/truffle/api/dsl/NodeChild.html) and [@NodeField](http://www.graalvm.org/truffle/javadoc/com/oracle/truffle/api/dsl/NodeField.html) annotations repeatable
* Added Truffle Native Function Interface.
* Abstract deprecated methods in [NodeClass](http://www.graalvm.org/truffle/javadoc/com/oracle/truffle/api/nodes/NodeClass.html) have default implementation
* Added [RootNode.cloneUninitialized](http://www.graalvm.org/truffle/javadoc/com/oracle/truffle/api/nodes/RootNode.html) that allows an optimizing runtime to efficiently create uninitialized clones of root nodes on demand.

## Version 0.23
1-Feb-2017
* Incompatible: Removed most of deprecated APIs from the [com.oracle.truffle.api.source package](http://www.graalvm.org/truffle/javadoc/com/oracle/truffle/api/source/package-summary.html).
* Enabled the new flat generated code layout for Truffle DSL as default. To use it just recompile your guest language with latest Truffle annotation processor. The new layout uses a bitset to encode the states of specializations instead of using a node chain for efficiency. The number of specializations per operation is now limited to 127 (with no implicit casts used). All changes in the new layout are expected to be compatible with the old layout. The optimization strategy for implicit casts and fallback handlers changed and might produce different peak performance results.
* Deprecated the frame argument for [IndirectCallNode](http://www.graalvm.org/truffle/javadoc/com/oracle/truffle/api/nodes/IndirectCallNode.html) and [DirectCallNode](http://www.graalvm.org/truffle/javadoc/com/oracle/truffle/api/nodes/DirectCallNode.html). The frame argument is no longer required.
* Deprecated [FrameInstance](http://www.graalvm.org/truffle/javadoc/com/oracle/truffle/api/frame/FrameInstance.html).getFrame(FrameAccess, boolean). Usages need to be replaced by FrameInstance.getFrame(FrameAccess). The slowPath parameter was removed without replacement.
* Deprecated FrameAccess.NONE without replacement.
* [FrameInstance](http://www.graalvm.org/truffle/javadoc/com/oracle/truffle/api/frame/FrameInstance.html).getFrame now throws an AssertionError if a local variable of a frame was written in READ_ONLY frame access mode.

## Version 0.22
13-Jan-2017
* [TruffleLanguage.isVisible](http://www.graalvm.org/truffle/javadoc/com/oracle/truffle/api/TruffleLanguage.html#isVisible-C-java.lang.Object-) allows languages to control printing of values in interactive environments
* [PolyglotEngine](http://www.graalvm.org/truffle/javadoc/com/oracle/truffle/api/vm/PolyglotEngine.html)`.findGlobalSymbols` that returns `Iterable`
* [TruffleLanguage](http://www.graalvm.org/truffle/javadoc/com/oracle/truffle/api/TruffleLanguage.html)`.importSymbols` that returns `Iterable`
* [RootNode.setCallTarget](http://www.graalvm.org/truffle/javadoc/com/oracle/truffle/api/nodes/RootNode.html#setCallTarget-com.oracle.truffle.api.RootCallTarget-) is deprecated
* Generic parsing method [TruffleLanguage](http://www.graalvm.org/truffle/javadoc/com/oracle/truffle/api/TruffleLanguage.html).`parse(`[ParsingRequest](http://www.graalvm.org/truffle/javadoc/com/oracle/truffle/api/TruffleLanguage.ParsingRequest.html) `)` replaces now deprecated multi-argument `parse` method.
* Added [TruffleLanguage.findMetaObject](http://www.graalvm.org/truffle/javadoc/com/oracle/truffle/api/TruffleLanguage.html#findMetaObject-C-java.lang.Object-) and [DebugValue.getMetaObject](http://www.graalvm.org/truffle/javadoc/com/oracle/truffle/api/debug/DebugValue.html#getMetaObject--) to retrieve a meta-object of a value.
* Added [TruffleLanguage.findSourceLocation](http://www.graalvm.org/truffle/javadoc/com/oracle/truffle/api/TruffleLanguage.html#findSourceLocation-C-java.lang.Object-) and [DebugValue.getSourceLocation](http://www.graalvm.org/truffle/javadoc/com/oracle/truffle/api/debug/DebugValue.html#getSourceLocation--) to retrieve a source section where a value is declared.
* Added [TruffleLanguage.Registration.interactive()](http://www.graalvm.org/truffle/javadoc/com/oracle/truffle/api/TruffleLanguage.Registration.html#interactive--) and [PolyglotEngine.Language.isInteractive()](http://www.graalvm.org/truffle/javadoc/com/oracle/truffle/api/vm/PolyglotEngine.Language.html#isInteractive--) to inform about language interactive capability
* Deprecated the @[Specialization](http://www.graalvm.org/truffle/javadoc/com/oracle/truffle/api/dsl/Specialization.html) contains attribute and renamed it to replaces.
* Deprecated @[ShortCircuit](http://www.graalvm.org/truffle/javadoc/com/oracle/truffle/api/dsl/ShortCircuit.html) DSL annotation without replacement. It is recommended to implement short circuit nodes manually without using the DSL.
* Added Truffle DSL [introspection API](http://www.graalvm.org/truffle/javadoc/com/oracle/truffle/api/dsl/Introspection.html) that provides runtime information for specialization activation and cached data.

## Version 0.21
6-Dec-2016
* Added [Source.isInteractive()](http://www.graalvm.org/truffle/javadoc/com/oracle/truffle/api/source/Source.html#isInteractive--) to inform languages of a possibility to use polyglot engine streams during execution.
* Unavailable [SourceSection](http://www.graalvm.org/truffle/javadoc/com/oracle/truffle/api/source/SourceSection.html)s created by different calls to createUnavailableSection() are no longer equals(). This means builtins can share a single Source and call createUnavailableSection() for each builtin to be considered different in instrumentation.

## Version 0.20
23-Nov-2016
* Deprecated [Node.getAtomicLock()](http://www.graalvm.org/truffle/javadoc/com/oracle/truffle/api/nodes/Node.html#getAtomicLock--) and replaced it with Node.getLock() which returns a Lock.
* Switching the source and target levels to 1.8
* Significant improvements in Java/Truffle interop

## Version 0.19
27-Oct-2016
* New helper methods in [JavaInterop](http://www.graalvm.org/truffle/javadoc/com/oracle/truffle/api/interop/java/JavaInterop.html): `isArray`, `isBoxed`, `isNull`, `isPrimitive`, `unbox`, `asTruffleValue`.
* Relaxed the restrictions for calling methods on [SuspendedEvent](http://www.graalvm.org/truffle/javadoc/com/oracle/truffle/api/debug/SuspendedEvent.html) and [DebugStackFrame](http://www.graalvm.org/truffle/javadoc/com/oracle/truffle/api/debug/DebugStackFrame.html) from other threads than the execution thread. Please see the javadoc of the individual methods for details.

## Version 0.18
1-Oct-2016
* Added [Instrumenter](http://www.graalvm.org/truffle/javadoc/com/oracle/truffle/api/instrumentation/Instrumenter.html).querySourceSections(SourceSectionFilter) to get a filtered list of loaded instances.
* Added [SourceSectionFilter](http://www.graalvm.org/truffle/javadoc/com/oracle/truffle/api/instrumentation/SourceSectionFilter.html).ANY, which always matches.
* Added [Message.KEYS](http://www.graalvm.org/truffle/javadoc/com/oracle/truffle/api/interop/Message.html#KEYS) to let languages enumerate properties of its objects
* Deprecated [LineLocation](http://www.graalvm.org/truffle/javadoc/com/oracle/truffle/api/source/LineLocation.html), [SourceSection](http://www.graalvm.org/truffle/javadoc/com/oracle/truffle/api/source/SourceSection.html).getLineLocation(), [Source](http://www.graalvm.org/truffle/javadoc/com/oracle/truffle/api/source/Source.html).createLineLocation(int) without replacement.
* Deprecated [SourceSection](http://www.graalvm.org/truffle/javadoc/com/oracle/truffle/api/source/SourceSection.html).getShortDescription(); users can replace uses with their own formatting code.
* Deprecated [SourceSection](http://www.graalvm.org/truffle/javadoc/com/oracle/truffle/api/source/SourceSection.html).createUnavailable(String, String) and replaced it with.
* Added [Source](http://www.graalvm.org/truffle/javadoc/com/oracle/truffle/api/source/Source.html).createUnavailableSection(), [SourceSection](http://www.graalvm.org/truffle/javadoc/com/oracle/truffle/api/source/SourceSection.html).isAvailable() to find out whether a source section is available.
* [SourceSection](http://www.graalvm.org/truffle/javadoc/com/oracle/truffle/api/source/SourceSection.html).createSourceSection(int,int) now only throws IllegalArgumentExceptions if indices that are out of bounds with the source only when assertions (-ea) are enabled.
* Deprecated [Source](http://www.graalvm.org/truffle/javadoc/com/oracle/truffle/api/source/Source.html).createSection(int, int, int, int)

## Version 0.17
1-Sep-2016

#### Removals, Deprecations and Breaking Changes

* This release removes many deprecated APIs and is thus slightly incompatible
  * Remove deprecated instrumentation API package `com.oracle.truffle.api.instrument` and all its classes.
  * Remove deprecated API method [TruffleLanguage](http://www.graalvm.org/truffle/javadoc/com/oracle/truffle/api/TruffleLanguage.html)`.isInstrumentable(Node)`, `TruffleLanguage.getVisualizer()`, `TruffleLanguage.createWrapperNode()`, `TruffleLanguage.Env.instrumenter()`, `RootNode.applyInstrumentation()`
  * Remove deprecated API [Debugger](http://www.graalvm.org/truffle/javadoc/com/oracle/truffle/api/debug/Debugger.html)`.setTagBreakpoint`
  * Remove deprecated API [RootNode](http://www.graalvm.org/truffle/javadoc/com/oracle/truffle/api/nodes/RootNode.html)`.applyInstrumentation`
  * Remove deprecated tagging API in [SourceSection](http://www.graalvm.org/truffle/javadoc/com/oracle/truffle/api/source/SourceSection.html) and [Source](http://www.graalvm.org/truffle/javadoc/com/oracle/truffle/api/source/Source.html).

* [PolyglotEngine](http://www.graalvm.org/truffle/javadoc/com/oracle/truffle/api/vm/PolyglotEngine.html)
`eval` method and few similar ones no longer declare `throws IOException`.
The I/O now only occurs when operating with [Source](http://www.graalvm.org/truffle/javadoc/com/oracle/truffle/api/source/Source.html).
The evaluation of already loaded sources doesn't need to perform any I/O operations and
thus it makes little sense to require callers to handle the `IOException`.
This change is binary compatible, yet it is source *incompatible* change.
You may need to [adjust your sources](https://github.com/graalvm/fastr/commit/09ab156925d24bd28837907cc2ad336679afc7a2)
to compile.
* Deprecate support for the "identifier" associated with each [SourceSection](http://www.graalvm.org/truffle/javadoc/com/oracle/truffle/api/source/SourceSection.html)
* Deprecated `PolyglotEngine.Builder.onEvent(EventConsumer)` and class `EventConsumer`, debugger events are now dispatched using the `DebuggerSession`.
* [@Fallback](http://www.graalvm.org/truffle/javadoc/com/oracle/truffle/api/dsl/Fallback.html) does not support type specialized arguments anymore.

#### Additions

* All debugging APIs are now thread-safe and can be used from other threads.
* Changed the debugging API to a session based model.
  * Added [Debugger](http://www.graalvm.org/truffle/javadoc/com/oracle/truffle/api/debug/Debugger.html)`.find(TruffleLanguage.Env)` to lookup the debugger when inside a guest language implementation.
  * Added [Debugger](http://www.graalvm.org/truffle/javadoc/com/oracle/truffle/api/debug/Debugger.html)`.startSession(SuspendedCallback)` to start a new debugging session using a SuspendedCallback as replacement for `ExecutionEvent.prepareStepInto()`.
  * Added class [DebuggerSession](http://www.graalvm.org/truffle/javadoc/com/oracle/truffle/api/debug/DebuggerSession.html) which represents a debugger session where breakpoints can be installed and the execution can be suspended and resumed.
  * Added [Breakpoint](http://www.graalvm.org/truffle/javadoc/com/oracle/truffle/api/debug/Breakpoint.html)`.newBuilder` methods to create a new breakpoint using the builder pattern based on Source, URI or SourceSections.
  * Added [Breakpoint](http://www.graalvm.org/truffle/javadoc/com/oracle/truffle/api/debug/Breakpoint.html)`.isResolved()` to find out whether the source location of a breakpoint is loaded by the guest language.
  * Added [Breakpoint](http://www.graalvm.org/truffle/javadoc/com/oracle/truffle/api/debug/Breakpoint.html)`.isDisposed()` to find out whether a breakpoint is disposed.
  * Added [SuspendedEvent](http://www.graalvm.org/truffle/javadoc/com/oracle/truffle/api/debug/SuspendedEvent.html)`.getReturnValue()` to get return values of calls during debugging.
  * Added [SuspendedEvent](http://www.graalvm.org/truffle/javadoc/com/oracle/truffle/api/debug/SuspendedEvent.html)`.getBreakpoints()` to return the breakpoints that hit for a suspended event.
  * Added [SuspendedEvent](http://www.graalvm.org/truffle/javadoc/com/oracle/truffle/api/debug/SuspendedEvent.html)`.getStackFrames()` to return all guest language stack frames.
  * Added [SuspendedEvent](http://www.graalvm.org/truffle/javadoc/com/oracle/truffle/api/debug/SuspendedEvent.html)`.getTopStackFrame()` to return the topmost stack frame.
  * Added [SuspendedEvent](http://www.graalvm.org/truffle/javadoc/com/oracle/truffle/api/debug/SuspendedEvent.html)`.getSourceSection()` to return the current guest language execution location
  * Added [SuspendedEvent](http://www.graalvm.org/truffle/javadoc/com/oracle/truffle/api/debug/SuspendedEvent.html)`.getSourceSections()` to return all guest language execution locations of the current method in the AST.
  * Added class [DebugStackFrame](http://www.graalvm.org/truffle/javadoc/com/oracle/truffle/api/debug/DebugStackFrame.html) which represents a guest language stack frame. Allows to get values from the current stack frame, access stack values and evaluate inline expressions.
  * Added class [DebugValue](http://www.graalvm.org/truffle/javadoc/com/oracle/truffle/api/debug/DebugValue.html) which represents a value on a stack frame or the result of an evaluated expression.
  * Added class [DebuggerTester](http://www.graalvm.org/truffle/javadoc/com/oracle/truffle/api/debug/DebuggerTester.html) which represents a utility for testing guest language debugger support more easily.
  * Deprecated [Breakpoint](http://www.graalvm.org/truffle/javadoc/com/oracle/truffle/api/debug/Breakpoint.html)`.getCondition()` and replaced it with [Breakpoint](http://www.graalvm.org/truffle/javadoc/com/oracle/truffle/api/debug/Breakpoint.html)`.getConditionExpression()` to return a String instead of a Source object.
  * Deprecated [Breakpoint](http://www.graalvm.org/truffle/javadoc/com/oracle/truffle/api/debug/Breakpoint.html)`.setCondition(String)` and replaced it with [Breakpoint](http://www.graalvm.org/truffle/javadoc/com/oracle/truffle/api/debug/Breakpoint.html)`.setConditionExpression(String)` to avoid throwing IOException.
  * Deprecated class `ExecutionEvent` and replaced it with [Debugger](http://www.graalvm.org/truffle/javadoc/com/oracle/truffle/api/debug/Debugger.html)`.startSession(SuspendedCallback)`
  * Deprecated [Debugger](http://www.graalvm.org/truffle/javadoc/com/oracle/truffle/api/debug/Debugger.html) methods setLineBreakpoint, getBreakpoints, pause. Replacements are available in the DebuggerSession class
  * Deprecated [Breakpoint](http://www.graalvm.org/truffle/javadoc/com/oracle/truffle/api/debug/Breakpoint.html)`.getState()` to be replaced with [Breakpoint](http://www.graalvm.org/truffle/javadoc/com/oracle/truffle/api/debug/Breakpoint.html)isResolved(), [Breakpoint](http://www.graalvm.org/truffle/javadoc/com/oracle/truffle/api/debug/Breakpoint.html)isDisposed() and [Breakpoint](http://www.graalvm.org/truffle/javadoc/com/oracle/truffle/api/debug/Breakpoint.html)`.isEnabled()`.
  * Deprecated [SuspendedEvent](http://www.graalvm.org/truffle/javadoc/com/oracle/truffle/api/debug/SuspendedEvent.html)`.getNode()` and [SuspendedEvent](http://www.graalvm.org/truffle/javadoc/com/oracle/truffle/api/debug/SuspendedEvent.html).getFrame() without direct replacement.
  * Deprecated [SuspendedEvent](http://www.graalvm.org/truffle/javadoc/com/oracle/truffle/api/debug/SuspendedEvent.html)`.getRecentWarnings()` and replaced it with [SuspendedEvent](http://www.graalvm.org/truffle/javadoc/com/oracle/truffle/api/debug/SuspendedEvent.html).getBreakpointConditionException(Breakpoint)
  * Deprecated [SuspendedEvent](http://www.graalvm.org/truffle/javadoc/com/oracle/truffle/api/debug/SuspendedEvent.html)`.eval` and replaced it with `DebugStackFrame.eval(String)`
  * Deprecated [SuspendedEvent](http://www.graalvm.org/truffle/javadoc/com/oracle/truffle/api/debug/SuspendedEvent.html)`.getStack()` and replaced it with [SuspendedEvent](http://www.graalvm.org/truffle/javadoc/com/oracle/truffle/api/debug/SuspendedEvent.html).getStackFrames()
  * Deprecated [SuspendedEvent](http://www.graalvm.org/truffle/javadoc/com/oracle/truffle/api/debug/SuspendedEvent.html)`.toString(Object, FrameInstance)` and replaced it with `DebugValue.as(String.class)`.

* [TruffleLanguage.createContext](http://www.graalvm.org/truffle/javadoc/com/oracle/truffle/api/TruffleLanguage.html#createContext-com.oracle.truffle.api.TruffleLanguage.Env-)
supports [post initialization callback](http://www.graalvm.org/truffle/javadoc/com/oracle/truffle/api/TruffleLanguage.html#initializeContext-C-)
* Added [SourceSectionFilter.Builder](http://www.graalvm.org/truffle/javadoc/com/oracle/truffle/api/instrumentation/SourceSectionFilter.Builderhtml).`sourceIs(SourcePredicate)` to filter for source sections with a custom source predicate.
* Added [TruffleInstrument.Env](http://www.graalvm.org/truffle/javadoc/com/oracle/truffle/api/instrumentation/TruffleInstrument.Env.html).`isEngineRoot(RootNode)` to find out where the context of the current evaluation ends when looking up the guest language stack trace with `TruffleRuntime.iterateFrames()`.
* Added [TruffleInstrument.Env](http://www.graalvm.org/truffle/javadoc/com/oracle/truffle/api/instrumentation/TruffleInstrument.Env.html).`toString(Node, Object)` to allow string conversions for objects given a Node to identify the guest language.
* Added [EventContext](http://www.graalvm.org/truffle/javadoc/com/oracle/truffle/api/instrumentation/EventContext.html).`lookupExecutionEventNode(EventBinding)` to lookup other execution event nodes using the binding at a source location.
* Added [Node.getAtomicLock()](http://www.graalvm.org/truffle/javadoc/com/oracle/truffle/api/nodes/Node.html#getAtomicLock--) to allow atomic updates that avoid creating a closure.

## Version 0.16
* [Layout](http://www.graalvm.org/truffle/javadoc/com/oracle/truffle/api/object/dsl/Layout.html)
  now accepts an alternative way to construct an object with the `build` method instead of `create`.
* [TruffleTCK](http://www.graalvm.org/truffle/javadoc/com/oracle/truffle/tck/TruffleTCK.html) tests simple operation on foreign objects. For example, a simple WRITE accesss, a HAS_SIZE access, or an IS_NULL access. It also tests the message resolution of Truffle language objects, which enables using them in other languages.

## Version 0.15
1-Jul-2016
* [Source](http://www.graalvm.org/truffle/javadoc/com/oracle/truffle/api/source/Source.html) shall be
constructed via its `newBuilder` methods. The other ways to construct or modify
source objects are now deprecated.
* [RootNode.getName](http://www.graalvm.org/truffle/javadoc/com/oracle/truffle/api/nodes/RootNode.html#getName--)
to provide name of a method or function it represents.
* Instruments are now [loaded eagerly](https://github.com/graalvm/graal/commit/81018616abb0d4ae68e98b7fcd6fda7c8d0393a2) -
which has been reported as an observable behavioral change.
* The [Instrumenter](http://www.graalvm.org/truffle/javadoc/com/oracle/truffle/api/instrumentation/Instrumenter.html)
now allows one to observe when sources and source sections are being loaded via
[attaching a listener](http://www.graalvm.org/truffle/javadoc/com/oracle/truffle/api/instrumentation/Instrumenter.html#attachLoadSourceListener-com.oracle.truffle.api.instrumentation.SourceSectionFilter-T-boolean-).
* Control the way loops are exploded with a new [LoopExplosionKind](http://www.graalvm.org/truffle/javadoc/com/oracle/truffle/api/nodes/ExplodeLoop.LoopExplosionKind.html)
enum.
* [SuspendedEvent](http://www.graalvm.org/truffle/javadoc/com/oracle/truffle/api/debug/SuspendedEvent.html#toString-java.lang.Object-com.oracle.truffle.api.frame.FrameInstance-)
provides a way to convert any value on stack to its string representation.
* [TruffleTCK](http://www.graalvm.org/truffle/javadoc/com/oracle/truffle/tck/TruffleTCK.html) checks
whether languages properly support being interrupted after a time out
* Language implementations are encouraged to mark their internal sources as
[internal](http://www.graalvm.org/truffle/javadoc/com/oracle/truffle/api/source/Source.html#isInternal--)

## Version 0.14
2-Jun-2016
* [Source](http://www.graalvm.org/truffle/javadoc/com/oracle/truffle/api/source/Source.html) has been
rewritten to be more immutable. Once (part of) content of a source is loaded, it cannot be
changed.
* Methods `fromNamedAppendableText`, `fromNamedText` and `setFileCaching` of
`Source` has been deprecated as useless or not well defined
* New method `Source`.[getURI()](http://www.graalvm.org/truffle/javadoc/com/oracle/truffle/api/source/Source.html#getURI--)
has been introduced and should be used as a persistent identification of `Source` rather than
existing `getName()` & co. methods. Debugger is using the `URI` to
[attach breakpoints](http://www.graalvm.org/truffle/javadoc/com/oracle/truffle/api/debug/Debugger.html#setLineBreakpoint-int-java.net.URI-int-boolean-)
to not yet loaded sources
* Debugger introduces new [halt tag](http://www.graalvm.org/truffle/javadoc/com/oracle/truffle/api/debug/DebuggerTags.AlwaysHalt.html) to
make it easier to simulate concepts like JavaScript's `debugger` statement
* Debugger can be paused via the Debugger.[pause](http://www.graalvm.org/truffle/javadoc/com/oracle/truffle/api/debug/Debugger.html#pause--)
method
* [@CompilationFinal](http://www.graalvm.org/truffle/javadoc/com/oracle/truffle/api/CompilerDirectives.CompilationFinal.html)
annotation can now specify whether the finality applies to array elements as well
* [TruffleTCK](http://www.graalvm.org/truffle/javadoc/com/oracle/truffle/tck/TruffleTCK.html) has been
enhanced to test behavior of languages with respect to foreign array objects


## Version 0.13
22-Apr-2016
* `AcceptMessage` has been deprecated, replaced by
[MessageResolution](http://www.graalvm.org/truffle/javadoc/com/oracle/truffle/api/interop/MessageResolution.html) &
[co](http://www.graalvm.org/truffle/javadoc/com/oracle/truffle/api/interop/Resolve.html). annotations.
Now all message-oriented annotations need to be placed in a single source file.
That simplifies readability as well as improves incremental compilation in certain systems.
* Deprecated `Node.assignSourceSection` removed. This reduces the amount of memory
occupied by [Node](http://www.graalvm.org/truffle/javadoc/com/oracle/truffle/api/nodes/Node.html)
instance.
* `PolyglotEngine.Value.execute` is now as fast as direct `CallTarget.call`.
Using the [PolyglotEngine](http://www.graalvm.org/truffle/javadoc/com/oracle/truffle/api/vm/PolyglotEngine.html)
abstraction now comes with no overhead. Just [JPDA debuggers](http://wiki.apidesign.org/wiki/Truffle#Debugging_from_NetBeans)
need to
[turn debugging on](http://www.graalvm.org/truffle/javadoc/com/oracle/truffle/api/debug/Debugger.html#find-com.oracle.truffle.api.vm.PolyglotEngine-)
explicitly.
* Sharing of efficient code/AST between multiple instances of
[PolyglotEngine](http://www.graalvm.org/truffle/javadoc/com/oracle/truffle/api/vm/PolyglotEngine.html)
is possible. Using more than one `PolyglotEngine` resulted in code de-opt previously.
That isn't the case anymore. Future version of the API will provide explicit control
over the set of engines that share the code.
* Simple language JAR no longer contains test classes. There is a separate simple language tests distribution.

## Version 0.12
* The Instrumentation Framework has been revised and has new APIs that are integrated into the PolyglotEngine.
* Instrumentation support required of language implementations is specified as abstract methods on TruffleLanguage.
* Clients access instrumentation services via an instance of Instrumenter, provided by the Polyglot framework.
* `TruffleRuntime#iterateFrames` now starts at the current frame.

## Version 0.11
28-Jan-2016
* Improved interop API
* PolyglotEngine.Builder.getConfig
* TruffleLanguage.Env.isMimeTypeSupported

## Version 0.10
18-Dec-2015
* Profile API classes moved into its own com.oracle.truffle.api.profiles package

## Version 0.9
21-Oct-2015
* Debugger API

## Version 0.8
17-Jul-2015, [Repository Revision](http://lafo.ssw.uni-linz.ac.at/hg/truffle/shortlog/graal-0.8)
* The Truffle repository no longer contains Graal
* PolyglotEngine is an entry point for creating, building and running multi language Truffle systems
* Implement TruffleLanguage and use @Registration to register your language into the Truffle polyglot system
* Include Truffle TCK (test compatibility kit) into your test cases to verify your language implementation is compliant enough
* Interoperability API polished
* Cleanup of Source related API

## Version 0.7
29-Apr-2015, [Repository Revision](http://hg.openjdk.java.net/graal/graal/shortlog/graal-0.7)
* New, faster partial evaluation (no more TruffleCache).
* If a method is annotated with @ExplodeLoop and contains a loop that can not be exploded, partial evaluation will fail.
* Truffle background compilation is now multi-threaded.
* Experimental merge=true flag for @ExplodeLoop allows building bytecode-based interpreters (see BytecodeInterpreterPartialEvaluationTest).
* Added Node#deepCopy as primary method to copy ASTs.
* Disable inlining across Truffle boundary by default. New option TruffleInlineAcrossTruffleBoundary default false.
* Node.replace(Node) now guards against non-assignable replacement, and Node.isReplacementSafe(Node) checks in advance.
* Instrumentation:  AST "probing" is now safe and implemented by Node.probe(); language implementors need only implement Node.isInstrumentable() and Node.createWrapperNode().
* Instrumentation:  A new framework defines a category of  simple "instrumentation tools" that can be created, configured, and installed, after which they autonomously collect execution data of some kind.
* Instrumentation:  A new example "instrumentation tool" is a language-agnostic collector of code coverage information (CoverageTracker); there are two other examples.
* Removed unsafe compiler directives; use `sun.misc.Unsafe` instead.
* Removed `Node#onAdopt()`.
* Implemented a new generated code layout that reduces the code size.
* Changed all methods enclosed in a @TypeSystem must now be static.
* Changed all methods enclosed in generated type system classes are now static.
* Deprecated the type system constant used in the generated type system classes.
* Changed NodeFactory implementations are no longer generated by default. Use {Node}Gen#create instead of {Node}Factory#create to create new instances of nodes.
* Added @GenerateNodeFactory to generate NodeFactory implementations for this node and its subclasses.
* Deprecated @NodeAssumptions for removal in the next release.
* Deprecated experimental @Implies for removal in the next release.
* Added new package c.o.t.api.dsl.examples to the c.o.t.api.dsl project containing documented and debug-able Truffle-DSL use cases.
* Changed "typed execute methods" are no longer required for use as specialization return type or parameter. It is now sufficient to declare them in the @TypeSystem.
* Added @Cached annotation to express specialization local state.
* Added Specialization#limit to declare a limit expression for the maximum number of specialization instantiations.
* Changed syntax and semantics of Specialization#assumptions and Specialization#guards. They now use a Java like expression syntax.
* Changed guard expressions that do not bind any dynamic parameter are invoked just once per specialization instantiation. They are now asserted to be true on the fast path.
* Renamed @ImportGuards to @ImportStatic.
* Changed declaring a @TypeSystemReference for a node that contains specializations is not mandatory anymore.
* Changed types used in specializations are not restricted on types declared in the type system anymore.
* Changed nodes that declare all execute methods with the same number of evaluated arguments as specialization arguments do not require @NodeChild annotations anymore.
* Changed types used in checks and casts are not mandatory to be declared in the type system.

## Version 0.6
19-Dec-2014, [Repository Revision](http://hg.openjdk.java.net/graal/graal/shortlog/graal-0.6)
* Instrumentation: add Instrumentable API for language implementors, with most details automated (see package `com.oracle.truffle.api.instrument`).
* The BranchProfile constructor is now private. Use BranchProfile#create() instead.
* Renamed @CompilerDirectives.SlowPath to @CompilerDirectives.TruffleBoundary
* Renamed RootNode#isSplittable to RootNode#isCloningAllowed
* Removed RootNode#split. Cloning ASTs for splitting is now an implementation detail of the Truffle runtime implementation.
* Renamed DirectCallNode#isSplittable to DirectCallNode#isCallTargetCloningAllowed
* Renamed DirectCallNode#split to DirectCallNode#cloneCallTarget
* Renamed DirectCallNode#isSplit to DirectCallNode#isCallTargetCloned
* Added PrimitiveValueProfile.
* Added -G:TruffleTimeThreshold=5000 option to defer compilation for call targets
* Added RootNode#getExecutionContext to identify nodes with languages
* Removed `FrameTypeConversion` interface and changed the corresponding `FrameDescriptor` constructor to have a default value parameter instead.
* Removed `CompilerDirectives.unsafeFrameCast` (equivalent to a `(MaterializedFrame)` cast).
* Added `TruffleRuntime#getCapability` API method.
* Added `NodeInterface` and allowed child field to be declared with interfaces that extend it.
* Added `CompilerOptions` and allowed it to be set for `ExecutionContext` and `RootNode`.
* Added experimental object API (see new project `com.oracle.truffle.api.object`).

## Version 0.5
23-Sep-2014, [Repository Revision](http://hg.openjdk.java.net/graal/graal/shortlog/graal-0.5)
* Added `TruffleRuntime#getCallTargets()` to get all call targets that were created and are still referenced.
* Added `NeverValidAssumption` to complement `AlwaysValidAssumption`.
* Fixed a bug in `AssumedValue` that may not invalidate correctly.
* New option, `-G:+/-TruffleCompilationExceptionsAreThrown`, that will throw an `OptimizationFailedException` for compiler errors.

## Version 0.4
19-Aug-2014, [Repository Revision](http://hg.openjdk.java.net/graal/graal/shortlog/graal-0.4)
### Truffle
* Change API for stack walking to a visitor: `TruffleRuntime#iterateFrames` replaces `TruffleRuntime#getStackTrace`
* New flag `-G:+TraceTruffleCompilationCallTree` to print the tree of inlined calls before compilation.
* `truffle.jar`: strip out build-time only dependency into a seperated JAR file (`truffle-dsl-processor.jar`)
* New flag `-G:+TraceTruffleCompilationAST` to print the AST before compilation.
* New experimental `TypedObject` interface added.
* Added `isVisited` method for `BranchProfile`.
* Added new `ConditionProfile`, `BinaryConditionProfile` and `CountingConditionProfile` utility classes to profile if conditions.

## Version 0.3
9-May-2014, [Repository Revision](http://hg.openjdk.java.net/graal/graal/shortlog/graal-0.3)
* The method `CallTarget#call` takes now a variable number of Object arguments.
* Support for collecting stack traces and for accessing the current frame in slow paths (see `TruffleRuntime#getStackTrace`).
* Renamed `CallNode` to `DirectCallNode`.
* Renamed `TruffleRuntime#createCallNode` to `TruffleRuntime#createDirectCallNode`.
* Added `IndirectCallNode` for calls with a changing `CallTarget`.
* Added `TruffleRuntime#createIndirectCallNode` to create an `IndirectCallNode`.
* `DirectCallNode#inline` was renamed to `DirectCallNode#forceInlining()`.
* Removed deprecated `Node#adoptChild`.

## Version 0.2
25-Mar-2014, [Repository Revision](http://hg.openjdk.java.net/graal/graal/shortlog/graal-0.2)
* New API `TruffleRuntime#createCallNode` to create call nodes and to give the runtime system control over its implementation.
* New API `RootNode#getCachedCallNodes` to get a weak set of `CallNode`s that have registered to call the `RootNode`.
* New API to split the AST of a call-site context sensitively. `CallNode#split`, `CallNode#isSplittable`, `CallNode#getSplitCallTarget`, `CallNode#getCurrentCallTarget`, `RootNode#isSplittable`, `RootNode#split`.
* New API to inline a call-site into the call-graph. `CallNode#isInlinable`, `CallNode#inline`, `CallNode#isInlined`.
* New API for the runtime environment to register `CallTarget`s as caller to the `RootNode`. `CallNode#registerCallTarget`.
* Improved API for counting nodes in Truffle ASTs. `NodeUtil#countNodes` can be used with a `NodeFilter`.
* New API to declare the cost of a Node for use in runtime environment specific heuristics. See `NodeCost`, `Node#getCost` and `NodeInfo#cost`.
* Changed `Node#replace` reason parameter type to `CharSequence` (to enable lazy string building)
* New `Node#insert` method for inserting new nodes into the tree (formerly `adoptChild`)
* New `Node#adoptChildren` helper method that adopts all (direct and indirect) children of a node
* New API `Node#atomic` for atomic tree operations
* Made `Node#replace` thread-safe


## Version 0.1
5-Feb-2014, [Repository Revision](http://hg.openjdk.java.net/graal/graal/shortlog/graal-0.1)
* Initial version of a multi-language framework on top of Graal.<|MERGE_RESOLUTION|>--- conflicted
+++ resolved
@@ -21,17 +21,14 @@
 * Added `Shape.getLayoutClass()` as a replacement for `Shape.getLayout().getType()`. Returns the DynamicObject subclass provided to `Shape.Builder.layout`.
 * Changed the default value of `--engine.MultiTier` from `false` to `true`. This should significantly improve the warmup time of Truffle interpreters.
 * The native image build fails if a method known as not suitable for partial evaluation is reachable for runtime compilation. The check can be disabled by the `-H:-TruffleCheckBlackListedMethods` native image option.
-<<<<<<< HEAD
 * Added `SuspendedEvent.prepareUnwindFrame(DebugStackFrame, Object)` to support forced early return values from a debugger.
 * Added `DebugScope.convertRawValue(Class<? extends TruffleLanguage<?>>, Object)` to enable wrapping a raw guest language object into a DebugValue.
-=======
 * Added new messages to the `InteropLibrary` to support iterables and iterators:
 	* Added `hasIterator(Object)` that allows to specify that the receiver is an iterable.
     * Added `getIterator(Object)` to return the iterator for an interable receiver.
     * Added `isIterator(Object)` that allows to specify that the receiver is an iterator.
     * Added `hasIteratorNextElement(Object)`  that allows to specify that the iterator receiver has element(s) to return by calling the `getIteratorNextElement(Object)` method.
     * Added `getIteratorNextElement(Object)` to return the current iterator element.
->>>>>>> 2d632ce3
 
 ## Version 21.0.0
 * If an `AbstractTruffleException` is thrown from the `ContextLocalFactory`, `ContextThreadLocalFactory` or event listener, which is called during the context enter, the excepion interop messages are executed without a context being entered. The event listeners called during the context enter are:
