--- conflicted
+++ resolved
@@ -66,220 +66,6 @@
     Object[] getArguments();
 
     /**
-<<<<<<< HEAD
-     * Read access to a local variable of type {@link Object}.
-     *
-     * @param slot the slot of the local variable
-     * @return the current value of the local variable
-     * @since 0.8 or earlier
-     * @deprecated use index-based slots instead
-     */
-    @Deprecated(since = "22.0")
-    default Object getObject(FrameSlot slot) throws FrameSlotTypeException {
-        CompilerDirectives.transferToInterpreterAndInvalidate();
-        throw new UnsupportedOperationException();
-    }
-
-    /**
-     * Write access to a local variable of type {@link Object}.
-     *
-     * @param slot the slot of the local variable
-     * @param value the new value of the local variable
-     * @since 0.8 or earlier
-     * @deprecated use index-based slots instead
-     */
-    @Deprecated(since = "22.0")
-    default void setObject(FrameSlot slot, Object value) {
-        CompilerDirectives.transferToInterpreterAndInvalidate();
-        throw new UnsupportedOperationException();
-    }
-
-    /**
-     * Read access to a local variable of type byte.
-     *
-     * @param slot the slot of the local variable
-     * @return the current value of the local variable
-     * @throws FrameSlotTypeException
-     * @since 0.8 or earlier
-     * @deprecated use index-based slots instead
-     */
-    @Deprecated(since = "22.0")
-    default byte getByte(FrameSlot slot) throws FrameSlotTypeException {
-        CompilerDirectives.transferToInterpreterAndInvalidate();
-        throw new UnsupportedOperationException();
-    }
-
-    /**
-     * Write access to a local variable of type byte.
-     *
-     * @param slot the slot of the local variable
-     * @param value the new value of the local variable
-     * @since 0.8 or earlier
-     * @deprecated use index-based slots instead
-     */
-    @Deprecated(since = "22.0")
-    default void setByte(FrameSlot slot, byte value) {
-        CompilerDirectives.transferToInterpreterAndInvalidate();
-        throw new UnsupportedOperationException();
-    }
-
-    /**
-     * Read access to a local variable of type boolean.
-     *
-     * @param slot the slot of the local variable
-     * @return the current value of the local variable
-     * @since 0.8 or earlier
-     * @deprecated use index-based slots instead
-     */
-    @Deprecated(since = "22.0")
-    default boolean getBoolean(FrameSlot slot) throws FrameSlotTypeException {
-        CompilerDirectives.transferToInterpreterAndInvalidate();
-        throw new UnsupportedOperationException();
-    }
-
-    /**
-     * Write access to a local variable of type boolean.
-     *
-     * @param slot the slot of the local variable
-     * @param value the new value of the local variable
-     * @since 0.8 or earlier
-     * @deprecated use index-based slots instead
-     */
-    @Deprecated(since = "22.0")
-    default void setBoolean(FrameSlot slot, boolean value) {
-        CompilerDirectives.transferToInterpreterAndInvalidate();
-        throw new UnsupportedOperationException();
-    }
-
-    /**
-     * Read access to a local variable of type int.
-     *
-     * @param slot the slot of the local variable
-     * @return the current value of the local variable
-     * @since 0.8 or earlier
-     * @deprecated use index-based slots instead
-     */
-    @Deprecated(since = "22.0")
-    default int getInt(FrameSlot slot) throws FrameSlotTypeException {
-        CompilerDirectives.transferToInterpreterAndInvalidate();
-        throw new UnsupportedOperationException();
-    }
-
-    /**
-     * Write access to a local variable of type int.
-     *
-     * @param slot the slot of the local variable
-     * @param value the new value of the local variable
-     * @since 0.8 or earlier
-     * @deprecated use index-based slots instead
-     */
-    @Deprecated(since = "22.0")
-    default void setInt(FrameSlot slot, int value) {
-        CompilerDirectives.transferToInterpreterAndInvalidate();
-        throw new UnsupportedOperationException();
-    }
-
-    /**
-     * Read access to a local variable of type long.
-     *
-     * @param slot the slot of the local variable
-     * @return the current value of the local variable
-     * @since 0.8 or earlier
-     * @deprecated use index-based slots instead
-     */
-    @Deprecated(since = "22.0")
-    default long getLong(FrameSlot slot) throws FrameSlotTypeException {
-        CompilerDirectives.transferToInterpreterAndInvalidate();
-        throw new UnsupportedOperationException();
-    }
-
-    /**
-     * Write access to a local variable of type long.
-     *
-     * @param slot the slot of the local variable
-     * @param value the new value of the local variable
-     * @since 0.8 or earlier
-     * @deprecated use index-based slots instead
-     */
-    @Deprecated(since = "22.0")
-    default void setLong(FrameSlot slot, long value) {
-        CompilerDirectives.transferToInterpreterAndInvalidate();
-        throw new UnsupportedOperationException();
-    }
-
-    /**
-     * Read access to a local variable of type float.
-     *
-     * @param slot the slot of the local variable
-     * @return the current value of the local variable
-     * @since 0.8 or earlier
-     * @deprecated use index-based slots instead
-     */
-    @Deprecated(since = "22.0")
-    default float getFloat(FrameSlot slot) throws FrameSlotTypeException {
-        CompilerDirectives.transferToInterpreterAndInvalidate();
-        throw new UnsupportedOperationException();
-    }
-
-    /**
-     * Write access to a local variable of type float.
-     *
-     * @param slot the slot of the local variable
-     * @param value the new value of the local variable
-     * @since 0.8 or earlier
-     * @deprecated use index-based slots instead
-     */
-    @Deprecated(since = "22.0")
-    default void setFloat(FrameSlot slot, float value) {
-        CompilerDirectives.transferToInterpreterAndInvalidate();
-        throw new UnsupportedOperationException();
-    }
-
-    /**
-     * Read access to a local variable of type double.
-     *
-     * @param slot the slot of the local variable
-     * @return the current value of the local variable
-     * @since 0.8 or earlier
-     * @deprecated use index-based slots instead
-     */
-    @Deprecated(since = "22.0")
-    default double getDouble(FrameSlot slot) throws FrameSlotTypeException {
-        CompilerDirectives.transferToInterpreterAndInvalidate();
-        throw new UnsupportedOperationException();
-    }
-
-    /**
-     * Write access to a local variable of type double.
-     *
-     * @param slot the slot of the local variable
-     * @param value the new value of the local variable
-     * @since 0.8 or earlier
-     * @deprecated use index-based slots instead
-     */
-    @Deprecated(since = "22.0")
-    default void setDouble(FrameSlot slot, double value) {
-        CompilerDirectives.transferToInterpreterAndInvalidate();
-        throw new UnsupportedOperationException();
-    }
-
-    /**
-     * Read access to a local variable of any type.
-     *
-     * @param slot the slot of the local variable
-     * @return the current value of the local variable or defaultValue if unset
-     * @since 0.8 or earlier
-     * @deprecated use index-based slots instead
-     */
-    @Deprecated(since = "22.0")
-    default Object getValue(FrameSlot slot) {
-        CompilerDirectives.transferToInterpreterAndInvalidate();
-        throw new UnsupportedOperationException();
-    }
-
-    /**
-=======
->>>>>>> 72f73fd6
      * Materializes this frame, which allows it to be stored in a field or cast to
      * {@link java.lang.Object}.
      *
@@ -289,115 +75,6 @@
     MaterializedFrame materialize();
 
     /**
-<<<<<<< HEAD
-     * Check whether the given frame slot is of type object.
-     *
-     * @since 0.8 or earlier
-     * @deprecated use index-based slots instead
-     */
-    @Deprecated(since = "22.0")
-    default boolean isObject(@SuppressWarnings("unused") FrameSlot slot) {
-        CompilerDirectives.transferToInterpreterAndInvalidate();
-        throw new UnsupportedOperationException();
-    }
-
-    /**
-     * Check whether the given frame slot is of type byte.
-     *
-     * @since 0.8 or earlier
-     * @deprecated use index-based slots instead
-     */
-    @Deprecated(since = "22.0")
-    default boolean isByte(@SuppressWarnings("unused") FrameSlot slot) {
-        CompilerDirectives.transferToInterpreterAndInvalidate();
-        throw new UnsupportedOperationException();
-    }
-
-    /**
-     * Check whether the given frame slot is of type boolean.
-     *
-     * @since 0.8 or earlier
-     * @deprecated use index-based slots instead
-     */
-    @Deprecated(since = "22.0")
-    default boolean isBoolean(@SuppressWarnings("unused") FrameSlot slot) {
-        CompilerDirectives.transferToInterpreterAndInvalidate();
-        throw new UnsupportedOperationException();
-    }
-
-    /**
-     * Check whether the given frame slot is of type int.
-     *
-     * @since 0.8 or earlier
-     * @deprecated use index-based slots instead
-     */
-    @Deprecated(since = "22.0")
-    default boolean isInt(@SuppressWarnings("unused") FrameSlot slot) {
-        CompilerDirectives.transferToInterpreterAndInvalidate();
-        throw new UnsupportedOperationException();
-    }
-
-    /**
-     * Check whether the given frame slot is of type long.
-     *
-     * @since 0.8 or earlier
-     * @deprecated use index-based slots instead
-     */
-    @Deprecated(since = "22.0")
-    default boolean isLong(@SuppressWarnings("unused") FrameSlot slot) {
-        CompilerDirectives.transferToInterpreterAndInvalidate();
-        throw new UnsupportedOperationException();
-    }
-
-    /**
-     * Check whether the given frame slot is of type float.
-     *
-     * @since 0.8 or earlier
-     * @deprecated use index-based slots instead
-     */
-    @Deprecated(since = "22.0")
-    default boolean isFloat(@SuppressWarnings("unused") FrameSlot slot) {
-        CompilerDirectives.transferToInterpreterAndInvalidate();
-        throw new UnsupportedOperationException();
-    }
-
-    /**
-     * Check whether the given frame slot is of type double.
-     *
-     * @since 0.8 or earlier
-     * @deprecated use index-based slots instead
-     */
-    @Deprecated(since = "22.0")
-    default boolean isDouble(@SuppressWarnings("unused") FrameSlot slot) {
-        CompilerDirectives.transferToInterpreterAndInvalidate();
-        throw new UnsupportedOperationException();
-    }
-
-    /**
-     * Clears the given slot in the frame. Writing over a previously cleared slot is still allowed.
-     * Subsequent reads to this slot, unless re-written to, will fail with
-     * {@link FrameSlotTypeException}.
-     * <p>
-     * This method is intended to be used for implementations of liveness analysis. As such, the
-     * compiler will find and report any inconsistency with respect to liveness analysis when using
-     * this method, such as clearing a slot in a branch, but not on another one, and their execution
-     * merge.
-     * <p>
-     * Liveness analysis implementations are expected to clear unused slots on method entry
-     *
-     * @param slot the slot of the local variable
-     * @since 21.1
-     * @deprecated use index-based slots instead
-     */
-    @Deprecated(since = "22.0")
-    default void clear(FrameSlot slot) {
-        CompilerDirectives.transferToInterpreterAndInvalidate();
-        throw new UnsupportedOperationException();
-    }
-
-    /**
-=======
->>>>>>> 72f73fd6
      * Read access to a local variable of type {@link Object}.
      *
      * @param slot the slot of the local variable
