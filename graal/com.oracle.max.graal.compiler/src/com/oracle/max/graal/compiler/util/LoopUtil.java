--- conflicted
+++ resolved
@@ -314,8 +314,6 @@
         if (originalLast == loopBegin.loopEnd()) {
             originalLast = loopBegin.loopEnd().predecessor();
         }
-        for (Node sux : originalLast.successors()) {
-        }
         boolean found = false;
         for (NodeClassIterator iter = originalLast.successors().iterator(); iter.hasNext();) {
             Position pos = iter.nextPosition();
@@ -552,17 +550,7 @@
             }
             @Override
             public boolean explore(Node n) {
-<<<<<<< HEAD
-                return exitFrameStates.isNotNewMarked(n) || (inOrBefore.isNotNewNotMarked(n) && n.inputs().size() > 0 && !afterColoringFramestate(n)); //TODO (gd) hum
-=======
-                /*System.out.println("Explore " + n + "?");
-                System.out.println(" - exitFS : " + (!exitFrameStates.isNew(n) && exitFrameStates.isMarked(n)));
-                System.out.println(" - !inOrBefore : " + (!inOrBefore.isNew(n) && !inOrBefore.isMarked(n)));
-                System.out.println(" - inputs > 0 : " + (n.inputs().size() > 0));
-                System.out.println(" - !danglingMergeFrameState : " + (!danglingMergeFrameState(n)));*/
-                return exitFrameStates.isNotNewMarked(n)
-                || (inOrBefore.isNotNewNotMarked(n) && n.inputs().explicitCount() > 0 && !afterColoringFramestate(n)); //TODO (gd) hum
->>>>>>> 628e60c5
+                return exitFrameStates.isNotNewMarked(n) || (inOrBefore.isNotNewNotMarked(n) && n.getNodeClass().directInputCount() > 0 && !afterColoringFramestate(n)); //TODO (gd) hum
             }
             public boolean afterColoringFramestate(Node n) {
                 if (!(n instanceof FrameState)) {
