--- conflicted
+++ resolved
@@ -27,7 +27,7 @@
 import com.oracle.graal.api.code.*;
 import com.oracle.graal.api.meta.*;
 import com.oracle.graal.asm.sparc.*;
-import com.oracle.graal.asm.sparc.SPARCMacroAssembler.Setx;
+import com.oracle.graal.asm.sparc.SPARCMacroAssembler.*;
 import com.oracle.graal.hotspot.*;
 import com.oracle.graal.hotspot.meta.HotSpotCodeCacheProvider.MarkId;
 import com.oracle.graal.lir.*;
@@ -54,14 +54,9 @@
     public void emitCode(CompilationResultBuilder crb, SPARCMacroAssembler masm) {
         // The mark for an invocation that uses an inline cache must be placed at the
         // instruction that loads the Klass from the inline cache.
-<<<<<<< HEAD
-        MarkId.recordMark(crb, invokeKind == Virtual ? MarkId.INVOKEVIRTUAL : MarkId.INVOKEINTERFACE);
+        MarkId.recordMark(crb, invokeKind == InvokeKind.Virtual ? MarkId.INVOKEVIRTUAL : MarkId.INVOKEINTERFACE);
         Register scratchRegister = g5;
         new Setx(HotSpotGraalRuntime.runtime().getConfig().nonOopBits, scratchRegister, true).emit(masm);
-=======
-        MarkId.recordMark(crb, invokeKind == InvokeKind.Virtual ? MarkId.INVOKEVIRTUAL : MarkId.INVOKEINTERFACE);
-        new Setx(HotSpotGraalRuntime.runtime().getConfig().nonOopBits, g3, true).emit(masm);
->>>>>>> e4374f2a
         super.emitCode(crb, masm);
     }
 }