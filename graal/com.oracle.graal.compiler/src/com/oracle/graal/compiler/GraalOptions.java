--- conflicted
+++ resolved
@@ -214,11 +214,7 @@
     public static boolean OptLivenessAnalysis                = true;
     public static boolean OptLoopTransform                   = true;
     public static boolean OptSafepointElimination            = true;
-<<<<<<< HEAD
     public static boolean OptTailDuplication                 = true;
-=======
-    public static boolean FloatingReads                      = true;
->>>>>>> 6f148aa9
 
     /**
      * Insert a counter in the method prologue to track the most frequently called methods that were compiled by Graal.
