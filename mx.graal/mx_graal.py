#
# ----------------------------------------------------------------------------------------------------
#
# Copyright (c) 2007, 2015, Oracle and/or its affiliates. All rights reserved.
# DO NOT ALTER OR REMOVE COPYRIGHT NOTICES OR THIS FILE HEADER.
#
# This code is free software; you can redistribute it and/or modify it
# under the terms of the GNU General Public License version 2 only, as
# published by the Free Software Foundation.
#
# This code is distributed in the hope that it will be useful, but WITHOUT
# ANY WARRANTY; without even the implied warranty of MERCHANTABILITY or
# FITNESS FOR A PARTICULAR PURPOSE.  See the GNU General Public License
# version 2 for more details (a copy is included in the LICENSE file that
# accompanied this code).
#
# You should have received a copy of the GNU General Public License version
# 2 along with this work; if not, write to the Free Software Foundation,
# Inc., 51 Franklin St, Fifth Floor, Boston, MA 02110-1301 USA.
#
# Please contact Oracle, 500 Oracle Parkway, Redwood Shores, CA 94065 USA
# or visit www.oracle.com if you need additional information or have any
# questions.
#
# ----------------------------------------------------------------------------------------------------

import os, platform
from os.path import join, exists
from argparse import ArgumentParser
import sanitycheck
import itertools
import json

import mx
import mx_jvmci
from mx_jvmci import JvmciJDKDeployedDist, vm, VM, Task, parseVmArgs, get_vm, isJVMCIEnabled, get_jvmci_jdk, buildvms
import mx_unittest
from mx_unittest import unittest
import mx_gate

_suite = mx.suite('graal')

class GraalJDKDeployedDist(JvmciJDKDeployedDist):
    def __init__(self):
        JvmciJDKDeployedDist.__init__(self, 'GRAAL')

    def deploy(self, jdkDir):
        JvmciJDKDeployedDist.deploy(self, jdkDir)
        self._updateGraalPropertiesFile(join(jdkDir, 'jre', 'lib'))

    def _updateGraalPropertiesFile(self, jreLibDir):
        """
        Updates (or creates) 'jreLibDir'/jvmci/graal.properties to set/modify the
        graal.version property.
        """
        version = _suite.release_version()
        graalProperties = join(jreLibDir, 'jvmci', 'graal.properties')
        if not exists(graalProperties):
            with open(graalProperties, 'w') as fp:
                print >> fp, 'graal.version=' + version
        else:
            content = []
            with open(graalProperties) as fp:
                for line in fp:
                    if line.startswith('graal.version='):
                        content.append('graal.version=' + version)
                    else:
                        content.append(line.rstrip(os.linesep))
            with open(graalProperties, 'w') as fp:
                fp.write(os.linesep.join(content))

mx_jvmci.jdkDeployedDists += [
    JvmciJDKDeployedDist('GRAAL_NODEINFO'),
    JvmciJDKDeployedDist('GRAAL_API'),
    JvmciJDKDeployedDist('GRAAL_COMPILER'),
    GraalJDKDeployedDist(),
    JvmciJDKDeployedDist('GRAAL_TRUFFLE'),
]

mx_gate.add_jacoco_includes(['com.oracle.graal.*'])
mx_gate.add_jacoco_excluded_annotations(['@Snippet', '@ClassSubstitution'])

def _unittest_config_participant(config):
    vmArgs, mainClass, mainClassArgs = config
    # Unconditionally prepend truffle.jar to the boot class path.
    # This used to be done by the VM itself but was removed to
    # separate the VM from Truffle.
    truffle_jar = mx.distribution('truffle:TRUFFLE').path
    vmArgs = ['-Xbootclasspath/p:' + truffle_jar] + vmArgs
    return (vmArgs, mainClass, mainClassArgs)

mx_unittest.add_config_participant(_unittest_config_participant)

def _run_benchmark(args, availableBenchmarks, runBenchmark):

    vmOpts, benchmarksAndOptions = mx.extract_VM_args(args, useDoubleDash=availableBenchmarks is None)

    if availableBenchmarks is None:
        harnessArgs = benchmarksAndOptions
        return runBenchmark(None, harnessArgs, vmOpts)

    if len(benchmarksAndOptions) == 0:
        mx.abort('at least one benchmark name or "all" must be specified')
    benchmarks = list(itertools.takewhile(lambda x: not x.startswith('-'), benchmarksAndOptions))
    harnessArgs = benchmarksAndOptions[len(benchmarks):]

    if 'all' in benchmarks:
        benchmarks = availableBenchmarks
    else:
        for bm in benchmarks:
            if bm not in availableBenchmarks:
                mx.abort('unknown benchmark: ' + bm + '\nselect one of: ' + str(availableBenchmarks))

    failed = []
    for bm in benchmarks:
        if not runBenchmark(bm, harnessArgs, vmOpts):
            failed.append(bm)

    if len(failed) != 0:
        mx.abort('Benchmark failures: ' + str(failed))

def dacapo(args):
    """run one or more DaCapo benchmarks"""

    def launcher(bm, harnessArgs, extraVmOpts):
        return sanitycheck.getDacapo(bm, harnessArgs).test(get_vm(), extraVmOpts=extraVmOpts)

    _run_benchmark(args, sanitycheck.dacapoSanityWarmup.keys(), launcher)

def scaladacapo(args):
    """run one or more Scala DaCapo benchmarks"""

    def launcher(bm, harnessArgs, extraVmOpts):
        return sanitycheck.getScalaDacapo(bm, harnessArgs).test(get_vm(), extraVmOpts=extraVmOpts)

    _run_benchmark(args, sanitycheck.dacapoScalaSanityWarmup.keys(), launcher)

def microbench(args):
    """run JMH microbenchmark projects"""
    vmArgs, jmhArgs = mx.extract_VM_args(args, useDoubleDash=True)

    # look for -f in JMH arguments
    containsF = False
    forking = True
    for i in range(len(jmhArgs)):
        arg = jmhArgs[i]
        if arg.startswith('-f'):
            containsF = True
            if arg == '-f' and (i+1) < len(jmhArgs):
                arg += jmhArgs[i+1]
            try:
                if int(arg[2:]) == 0:
                    forking = False
            except ValueError:
                pass

    # default to -f1 if not specified otherwise
    if not containsF:
        jmhArgs += ['-f1']

    # find all projects with a direct JMH dependency
    jmhProjects = []
    for p in mx.projects():
        if 'JMH' in p.deps:
            jmhProjects.append(p.name)
    cp = mx.classpath(jmhProjects)

    # execute JMH runner
    args = ['-cp', cp]
    if not forking:
        args += vmArgs
    args += ['org.openjdk.jmh.Main']
    if forking:
        (_, _, jvm, _, _) = parseVmArgs(vmArgs)
        args += ['--jvmArgsPrepend', ' '.join(['-' + jvm] + vmArgs)]
    vm(args + jmhArgs)

def ctw(args):
    """run CompileTheWorld"""

    defaultCtwopts = '-Inline'

    parser = ArgumentParser(prog='mx ctw')
    parser.add_argument('--ctwopts', action='store', help='space separated JVMCI options used for CTW compilations (default: --ctwopts="' + defaultCtwopts + '")', default=defaultCtwopts, metavar='<options>')
    parser.add_argument('--jar', action='store', help='jar of classes to compiled instead of rt.jar', metavar='<path>')

    args, vmargs = parser.parse_known_args(args)

    if args.ctwopts:
        vmargs.append('-G:CompileTheWorldConfig=' + args.ctwopts)

    if args.jar:
        jar = os.path.abspath(args.jar)
    else:
        jar = join(get_jvmci_jdk(installJars=False), 'jre', 'lib', 'rt.jar')
        vmargs.append('-G:CompileTheWorldExcludeMethodFilter=sun.awt.X11.*.*')

    vmargs += ['-XX:+CompileTheWorld']
    vm_ = get_vm()
    if isJVMCIEnabled(vm_):
        if vm_ == 'jvmci':
            vmargs += ['-XX:+BootstrapJVMCI']
        vmargs += ['-G:CompileTheWorldClasspath=' + jar]
    else:
        vmargs += ['-Xbootclasspath/p:' + jar]

    # suppress menubar and dock when running on Mac; exclude x11 classes as they may cause vm crashes (on Solaris)
    vmargs = ['-Djava.awt.headless=true'] + vmargs

    vm(vmargs)

class UnitTestRun:
    def __init__(self, name, args):
        self.name = name
        self.args = args

    def run(self, suites, tasks):
        for suite in suites:
            with Task(self.name + ': hosted-product ' + suite, tasks) as t:
                if t: unittest(['--suite', suite, '--enable-timing', '--verbose', '--fail-fast'] + self.args)

class BootstrapTest:
    def __init__(self, name, vmbuild, args, suppress=None):
        self.name = name
        self.vmbuild = vmbuild
        self.args = args
        self.suppress = suppress

    def run(self, tasks):
        with VM('jvmci', self.vmbuild):
            with Task(self.name + ':' + self.vmbuild, tasks) as t:
                if t:
                    if self.suppress:
                        out = mx.DuplicateSuppressingStream(self.suppress).write
                    else:
                        out = None
                    vm(self.args + ['-XX:-TieredCompilation', '-XX:+BootstrapJVMCI', '-version'], out=out)

def compiler_gate_runner(suites, unit_test_runs, bootstrap_tests, tasks):

    # Build server-hosted-jvmci now so we can run the unit tests
    with Task('BuildHotSpotGraalHosted: product', tasks) as t:
        if t: buildvms(['--vms', 'server', '--builds', 'product'])

    # Run unit tests on server-hosted-jvmci
    with VM('server', 'product'):
        for r in unit_test_runs:
            r.run(suites, tasks)

<<<<<<< HEAD
=======
    # Run unit tests on server-hosted-jvmci with -G:-SSA_LIR
    with VM('server', 'product'):
        with Task('UnitTestsNonSSA:hosted-product', tasks) as t:
            if t: unittest(['--enable-timing', '--verbose', '--fail-fast', '-G:-SSA_LIR'])
    # Run unit tests on server-hosted-jvmci with TraceRA
    with VM('server', 'product'):
        with Task('UnitTestsTraceRA:hosted-product', tasks) as t:
            if t: unittest(['--enable-timing', '--verbose', '--fail-fast', '-G:+TraceRA'])
>>>>>>> bdee6d30
    # Run ctw against rt.jar on server-hosted-jvmci
    with VM('server', 'product'):
        with Task('CTW:hosted-product', tasks) as t:
            if t: ctw(['--ctwopts', '-Inline +ExitVMOnException', '-esa', '-G:+CompileTheWorldMultiThreaded', '-G:-InlineDuringParsing', '-G:-CompileTheWorldVerbose'])

    # Build the jvmci VMs so we can run the other tests
    with Task('BuildHotSpotGraalOthers: fastdebug,product', tasks) as t:
        if t: buildvms(['--vms', 'jvmci', '--builds', 'fastdebug,product'])

<<<<<<< HEAD
    # bootstrap tests
    for b in bootstrap_tests:
        b.run(tasks)
=======
    with VM('jvmci', 'product'):
        with Task('BootstrapNonSSAWithRegisterPressure:product', tasks) as t:
            if t:
                vm(['-XX:-TieredCompilation', '-G:-SSA_LIR', '-G:RegisterPressure=' + registers, '-esa', '-version'])

    with VM('jvmci', 'product'):
        with Task('BootstrapTraceRAWithRegisterPressure:product', tasks) as t:
            if t:
                vm(['-XX:-TieredCompilation', '-G:+TraceRA', '-G:RegisterPressure=' + registers, '-esa', '-version'])

    with VM('jvmci', 'product'):
        with Task('BootstrapWithImmutableCode:product', tasks) as t:
            if t: vm(['-XX:-TieredCompilation', '-G:+ImmutableCode', '-G:+VerifyPhases', '-esa', '-version'])
>>>>>>> bdee6d30

    # run dacapo sanitychecks
    for vmbuild in ['fastdebug', 'product']:
        for test in sanitycheck.getDacapos(level=sanitycheck.SanityCheckLevel.Gate, gateBuildLevel=vmbuild) + sanitycheck.getScalaDacapos(level=sanitycheck.SanityCheckLevel.Gate, gateBuildLevel=vmbuild):
            with Task(str(test) + ':' + vmbuild, tasks) as t:
                if t and not test.test('jvmci'):
                    t.abort(test.name + ' Failed')

    # ensure -Xbatch still works
    with VM('jvmci', 'product'):
        with Task('DaCapo_pmd:BatchMode:product', tasks) as t:
            if t: dacapo(['-Xbatch', 'pmd'])

    # ensure -Xcomp still works
    with VM('jvmci', 'product'):
        with Task('XCompMode:product', tasks) as t:
            if t: vm(['-Xcomp', '-version'])


graal_unit_test_runs = [
    UnitTestRun('UnitTests', []),
    UnitTestRun('UnitTestsNonSSA', ['-G:-SSA_LIR']),
]

_registers = 'o0,o1,o2,o3,f8,f9,d32,d34' if platform.processor() == 'sparc' else 'rbx,r11,r10,r14,xmm3,xmm11,xmm14'

graal_bootstrap_tests = [
    BootstrapTest('BootstrapWithSystemAssertions', 'fastdebug', ['-esa']),
    BootstrapTest('BootstrapWithSystemAssertionsNoCoop', 'fastdebug', ['-esa', '-XX:-UseCompressedOops']),
    BootstrapTest('BootstrapWithGCVecification', 'product', ['-XX:+UnlockDiagnosticVMOptions', '-XX:+VerifyBeforeGC', '-XX:+VerifyAfterGC'], suppress=['VerifyAfterGC:', 'VerifyBeforeGC:']),
    BootstrapTest('BootstrapWithG1GCVecification', 'product', ['-XX:+UnlockDiagnosticVMOptions', '-XX:-UseSerialGC', '-XX:+UseG1GC', '-XX:+VerifyBeforeGC', '-XX:+VerifyAfterGC'], suppress=['VerifyAfterGC:', 'VerifyBeforeGC:']),
    BootstrapTest('BootstrapEconomyWithSystemAssertions', 'fastdebug', ['-esa', '-G:CompilerConfiguration=economy']),
    BootstrapTest('BootstrapWithExceptionEdges', 'fastdebug', ['-esa', '-G:+StressInvokeWithExceptionNode']),
    BootstrapTest('BootstrapWithRegisterPressure', 'product', ['-esa', '-G:RegisterPressure=' + _registers]),
    BootstrapTest('BootstrapNonSSAWithRegisterPressure', 'product', ['-esa', '-G:-SSA_LIR', '-G:RegisterPressure=' + _registers]),
    BootstrapTest('BootstrapWithImmutableCode', 'product', ['-esa', '-G:+ImmutableCode', '-G:+VerifyPhases']),
]

def _graal_gate_runner(args, tasks):
    compiler_gate_runner(['graal'], graal_unit_test_runs, graal_bootstrap_tests, tasks)

mx_gate.add_gate_runner(_suite, _graal_gate_runner)

def deoptalot(args):
    """bootstrap a VM with DeoptimizeALot and VerifyOops on

    If the first argument is a number, the process will be repeated
    this number of times. All other arguments are passed to the VM."""
    count = 1
    if len(args) > 0 and args[0].isdigit():
        count = int(args[0])
        del args[0]

    for _ in range(count):
        if not vm(['-XX:-TieredCompilation', '-XX:+DeoptimizeALot', '-XX:+VerifyOops'] + args + ['-version']) == 0:
            mx.abort("Failed")

def longtests(args):

    deoptalot(['15', '-Xmx48m'])

    dacapo(['100', 'eclipse', '-esa'])

"""
Extra benchmarks to run from 'bench()'.
"""
extraBenchmarks = []

def bench(args):
    """run benchmarks and parse their output for results

    Results are JSON formated : {group : {benchmark : score}}."""
    resultFile = None
    if '-resultfile' in args:
        index = args.index('-resultfile')
        if index + 1 < len(args):
            resultFile = args[index + 1]
            del args[index]
            del args[index]
        else:
            mx.abort('-resultfile must be followed by a file name')
    resultFileCSV = None
    if '-resultfilecsv' in args:
        index = args.index('-resultfilecsv')
        if index + 1 < len(args):
            resultFileCSV = args[index + 1]
            del args[index]
            del args[index]
        else:
            mx.abort('-resultfilecsv must be followed by a file name')
    vm = get_vm()
    if len(args) is 0:
        args = ['all']

    vmArgs = [arg for arg in args if arg.startswith('-')]

    def benchmarks_in_group(group):
        prefix = group + ':'
        return [a[len(prefix):] for a in args if a.startswith(prefix)]

    results = {}
    benchmarks = []
    # DaCapo
    if 'dacapo' in args or 'all' in args:
        benchmarks += sanitycheck.getDacapos(level=sanitycheck.SanityCheckLevel.Benchmark)
    else:
        dacapos = benchmarks_in_group('dacapo')
        for dacapo in dacapos:
            if dacapo not in sanitycheck.dacapoSanityWarmup.keys():
                mx.abort('Unknown DaCapo : ' + dacapo)
            iterations = sanitycheck.dacapoSanityWarmup[dacapo][sanitycheck.SanityCheckLevel.Benchmark]
            if iterations > 0:
                benchmarks += [sanitycheck.getDacapo(dacapo, ['-n', str(iterations)])]

    if 'scaladacapo' in args or 'all' in args:
        benchmarks += sanitycheck.getScalaDacapos(level=sanitycheck.SanityCheckLevel.Benchmark)
    else:
        scaladacapos = benchmarks_in_group('scaladacapo')
        for scaladacapo in scaladacapos:
            if scaladacapo not in sanitycheck.dacapoScalaSanityWarmup.keys():
                mx.abort('Unknown Scala DaCapo : ' + scaladacapo)
            iterations = sanitycheck.dacapoScalaSanityWarmup[scaladacapo][sanitycheck.SanityCheckLevel.Benchmark]
            if iterations > 0:
                benchmarks += [sanitycheck.getScalaDacapo(scaladacapo, ['-n', str(iterations)])]

    # Bootstrap
    if 'bootstrap' in args or 'all' in args:
        benchmarks += sanitycheck.getBootstraps()
    # SPECjvm2008
    if 'specjvm2008' in args or 'all' in args:
        benchmarks += [sanitycheck.getSPECjvm2008(['-ikv', '-wt', '120', '-it', '120'])]
    else:
        specjvms = benchmarks_in_group('specjvm2008')
        for specjvm in specjvms:
            benchmarks += [sanitycheck.getSPECjvm2008(['-ikv', '-wt', '120', '-it', '120', specjvm])]

    if 'specjbb2005' in args or 'all' in args:
        benchmarks += [sanitycheck.getSPECjbb2005()]

    if 'specjbb2013' in args:  # or 'all' in args //currently not in default set
        benchmarks += [sanitycheck.getSPECjbb2013()]

    if 'ctw-full' in args:
        benchmarks.append(sanitycheck.getCTW(vm, sanitycheck.CTWMode.Full))
    if 'ctw-noinline' in args:
        benchmarks.append(sanitycheck.getCTW(vm, sanitycheck.CTWMode.NoInline))

    for f in extraBenchmarks:
        f(args, vm, benchmarks)

    for test in benchmarks:
        for (groupName, res) in test.bench(vm, extraVmOpts=vmArgs).items():
            group = results.setdefault(groupName, {})
            group.update(res)
    mx.log(json.dumps(results))
    if resultFile:
        with open(resultFile, 'w') as f:
            f.write(json.dumps(results))
    if resultFileCSV:
        with open(resultFileCSV, 'w') as f:
            for key1, value1 in results.iteritems():
                f.write('%s;\n' % (str(key1)))
                for key2, value2 in sorted(value1.iteritems()):
                    f.write('%s; %s;\n' % (str(key2), str(value2)))

def specjvm2008(args):
    """run one or more SPECjvm2008 benchmarks"""

    def launcher(bm, harnessArgs, extraVmOpts):
        return sanitycheck.getSPECjvm2008(harnessArgs + [bm]).bench(get_vm(), extraVmOpts=extraVmOpts)

    availableBenchmarks = set(sanitycheck.specjvm2008Names)
    for name in sanitycheck.specjvm2008Names:
        parts = name.rsplit('.', 1)
        if len(parts) > 1:
            assert len(parts) == 2
            group = parts[0]
            availableBenchmarks.add(group)

    _run_benchmark(args, sorted(availableBenchmarks), launcher)

def specjbb2013(args):
    """run the composite SPECjbb2013 benchmark"""

    def launcher(bm, harnessArgs, extraVmOpts):
        assert bm is None
        return sanitycheck.getSPECjbb2013(harnessArgs).bench(get_vm(), extraVmOpts=extraVmOpts)

    _run_benchmark(args, None, launcher)

def specjbb2005(args):
    """run the composite SPECjbb2005 benchmark"""

    def launcher(bm, harnessArgs, extraVmOpts):
        assert bm is None
        return sanitycheck.getSPECjbb2005(harnessArgs).bench(get_vm(), extraVmOpts=extraVmOpts)

    _run_benchmark(args, None, launcher)

mx.update_commands(_suite, {
    'ctw': [ctw, '[-vmoptions|noinline|nocomplex|full]'],
    'dacapo': [dacapo, '[VM options] benchmarks...|"all" [DaCapo options]'],
    'scaladacapo': [scaladacapo, '[VM options] benchmarks...|"all" [Scala DaCapo options]'],
    'specjvm2008': [specjvm2008, '[VM options] benchmarks...|"all" [SPECjvm2008 options]'],
    'specjbb2013': [specjbb2013, '[VM options] [-- [SPECjbb2013 options]]'],
    'specjbb2005': [specjbb2005, '[VM options] [-- [SPECjbb2005 options]]'],
    'bench' : [bench, '[-resultfile file] [all(default)|dacapo|specjvm2008|bootstrap]'],
    'microbench' : [microbench, '[VM options] [-- [JMH options]]'],
    'deoptalot' : [deoptalot, '[n]'],
    'longtests' : [longtests, ''],
})<|MERGE_RESOLUTION|>--- conflicted
+++ resolved
@@ -247,17 +247,6 @@
         for r in unit_test_runs:
             r.run(suites, tasks)
 
-<<<<<<< HEAD
-=======
-    # Run unit tests on server-hosted-jvmci with -G:-SSA_LIR
-    with VM('server', 'product'):
-        with Task('UnitTestsNonSSA:hosted-product', tasks) as t:
-            if t: unittest(['--enable-timing', '--verbose', '--fail-fast', '-G:-SSA_LIR'])
-    # Run unit tests on server-hosted-jvmci with TraceRA
-    with VM('server', 'product'):
-        with Task('UnitTestsTraceRA:hosted-product', tasks) as t:
-            if t: unittest(['--enable-timing', '--verbose', '--fail-fast', '-G:+TraceRA'])
->>>>>>> bdee6d30
     # Run ctw against rt.jar on server-hosted-jvmci
     with VM('server', 'product'):
         with Task('CTW:hosted-product', tasks) as t:
@@ -267,25 +256,9 @@
     with Task('BuildHotSpotGraalOthers: fastdebug,product', tasks) as t:
         if t: buildvms(['--vms', 'jvmci', '--builds', 'fastdebug,product'])
 
-<<<<<<< HEAD
     # bootstrap tests
     for b in bootstrap_tests:
         b.run(tasks)
-=======
-    with VM('jvmci', 'product'):
-        with Task('BootstrapNonSSAWithRegisterPressure:product', tasks) as t:
-            if t:
-                vm(['-XX:-TieredCompilation', '-G:-SSA_LIR', '-G:RegisterPressure=' + registers, '-esa', '-version'])
-
-    with VM('jvmci', 'product'):
-        with Task('BootstrapTraceRAWithRegisterPressure:product', tasks) as t:
-            if t:
-                vm(['-XX:-TieredCompilation', '-G:+TraceRA', '-G:RegisterPressure=' + registers, '-esa', '-version'])
-
-    with VM('jvmci', 'product'):
-        with Task('BootstrapWithImmutableCode:product', tasks) as t:
-            if t: vm(['-XX:-TieredCompilation', '-G:+ImmutableCode', '-G:+VerifyPhases', '-esa', '-version'])
->>>>>>> bdee6d30
 
     # run dacapo sanitychecks
     for vmbuild in ['fastdebug', 'product']:
@@ -308,6 +281,7 @@
 graal_unit_test_runs = [
     UnitTestRun('UnitTests', []),
     UnitTestRun('UnitTestsNonSSA', ['-G:-SSA_LIR']),
+    UnitTestRun('UnitTestsTraceRA', ['-G:+TraceRA']),
 ]
 
 _registers = 'o0,o1,o2,o3,f8,f9,d32,d34' if platform.processor() == 'sparc' else 'rbx,r11,r10,r14,xmm3,xmm11,xmm14'
@@ -321,6 +295,7 @@
     BootstrapTest('BootstrapWithExceptionEdges', 'fastdebug', ['-esa', '-G:+StressInvokeWithExceptionNode']),
     BootstrapTest('BootstrapWithRegisterPressure', 'product', ['-esa', '-G:RegisterPressure=' + _registers]),
     BootstrapTest('BootstrapNonSSAWithRegisterPressure', 'product', ['-esa', '-G:-SSA_LIR', '-G:RegisterPressure=' + _registers]),
+    BootstrapTest('BootstrapTraceRAWithRegisterPressure', 'product', ['-esa', '-G:+TraceRA', '-G:RegisterPressure=' + _registers]),
     BootstrapTest('BootstrapWithImmutableCode', 'product', ['-esa', '-G:+ImmutableCode', '-G:+VerifyPhases']),
 ]
 
