suite = {
    "name": "vm",
    "version" : "22.3.0",
    "mxversion" : "6.0.1",
    "release" : False,
    "groupId" : "org.graalvm",

    "url" : "http://www.graalvm.org/",
    "developer" : {
        "name" : "GraalVM Development",
        "email" : "graalvm-dev@oss.oracle.com",
        "organization" : "Oracle Corporation",
        "organizationUrl" : "http://www.graalvm.org/",
    },
    "scm" : {
      "url" : "https://github.com/oracle/graal",
      "read" : "https://github.com/oracle/graal.git",
    "  write" : "git@github.com:oracle/graal.git",
    },
    "defaultLicense" : "GPLv2-CPE",
    "imports": {
        "suites": [
            {
                "name": "sdk",
                "subdir": True,
                "urls": [
                    {"url": "https://curio.ssw.jku.at/nexus/content/repositories/snapshots", "kind": "binary"},
                ]
            },
            {
                "name": "truffle",
                "subdir": True,
                "urls": [
                    {"url": "https://curio.ssw.jku.at/nexus/content/repositories/snapshots", "kind": "binary"},
                ]
            },
            # Dynamic imports for components:
            {
                "name": "graal-nodejs",
                "subdir": True,
                "dynamic": True,
<<<<<<< HEAD
                "version": "891ef75b6ab8f3ead7367619027fb92abda85ad8",
=======
                "version": "186cb555e7103d9c96e9b579f8010855abd15ffb",
>>>>>>> 72f73fd6
                "urls" : [
                    {"url" : "https://github.com/graalvm/graaljs.git", "kind" : "git"},
                    {"url": "https://curio.ssw.jku.at/nexus/content/repositories/snapshots", "kind": "binary"},
                ]
            },
            {
                "name": "graal-js",
                "subdir": True,
                "dynamic": True,
<<<<<<< HEAD
                "version": "891ef75b6ab8f3ead7367619027fb92abda85ad8",
=======
                "version": "186cb555e7103d9c96e9b579f8010855abd15ffb",
>>>>>>> 72f73fd6
                "urls": [
                    {"url": "https://github.com/graalvm/graaljs.git", "kind" : "git"},
                    {"url": "https://curio.ssw.jku.at/nexus/content/repositories/snapshots", "kind": "binary"},
                ]
            },
            {
                "name": "truffleruby",
<<<<<<< HEAD
                "version": "c5f5bcfb55e7308f4a98f28e6e01921a2f1cb10c",
=======
                "version": "4d2ba76ef50d2a301d29d2945bf709c12a4644c9",
>>>>>>> 72f73fd6
                "dynamic": True,
                "urls": [
                    {"url": "https://github.com/oracle/truffleruby.git", "kind": "git"},
                    {"url": "https://curio.ssw.jku.at/nexus/content/repositories/snapshots", "kind": "binary"},
                ]
            },
            {
                "name": "fastr",
                "version": "ad30df4e80a525af960f6d13132c97e071fce1a8",
                "dynamic": True,
                "urls": [
                    {"url": "https://github.com/oracle/fastr.git", "kind": "git"},
                    {"url": "https://curio.ssw.jku.at/nexus/content/repositories/snapshots", "kind": "binary"},
                ]
            },
            {
                "name": "graalpython",
<<<<<<< HEAD
                "version": "9dc1d91423aa186b05b6d6e075fcb15c6a479e0f",
=======
                "version": "470149ebad7903408fe15d50bce9e39d3865ec45",
>>>>>>> 72f73fd6
                "dynamic": True,
                "urls": [
                    {"url": "https://github.com/graalvm/graalpython.git", "kind": "git"},
                    {"url": "https://curio.ssw.jku.at/nexus/content/repositories/snapshots", "kind": "binary"},
                ]
            },
        ]
    },

    "projects": {
        "org.graalvm.component.installer" : {
            "subDir" : "src",
            "sourceDirs" : ["src"],
            "javaCompliance" : "11+",
            "license" : "GPLv2-CPE",
            "checkstyleVersion" : "8.36.1",
            "dependencies": [
                "sdk:LAUNCHER_COMMON",
                "truffle:TruffleJSON",
            ],
            "requires" : ["java.logging"],
        },
        "org.graalvm.component.installer.test" : {
            "subDir" : "src",
            "sourceDirs" : ["src"],
            "dependencies": [
                "mx:JUNIT",
                "org.graalvm.component.installer"
            ],
            "javaCompliance" : "11+",
            "checkstyle": "org.graalvm.component.installer",
            "license" : "GPLv2-CPE",
            "requires" : ["java.logging"],
        },
        "org.graalvm.polybench" : {
            "subDir" : "src",
            "sourceDirs" : ["src"],
            "javaCompliance" : "11+",
            "license" : "GPLv2-CPE",
            "checkstyle": "org.graalvm.component.installer",
            "dependencies": [
                "sdk:LAUNCHER_COMMON",
                "truffle:VISUALVM-LIB-JFLUID-HEAP",
            ],
            "requires": [
                "java.logging",
                "jdk.management",
            ],
        },
        "org.graalvm.polybench.micro" : {
            "subDir" : "src",
            "sourceDirs" : ["src"],
            "javaCompliance" : "11+",
            "license" : "GPLv2-CPE",
            "checkstyle": "org.graalvm.component.installer",
            "dependencies": [
                "truffle:TRUFFLE_API",
            ],
            "annotationProcessors": [
                "truffle:TRUFFLE_DSL_PROCESSOR",
            ],
        },
        "org.graalvm.polybench.instruments" : {
            "subDir" : "src",
            "sourceDirs" : ["src"],
            "javaCompliance" : "11+",
            "license" : "GPLv2-CPE",
            "checkstyle": "org.graalvm.component.installer",
            "dependencies": [
                "truffle:TRUFFLE_API",
            ],
            "requires": [
                "jdk.management",
            ],
            "annotationProcessors": [
                "truffle:TRUFFLE_DSL_PROCESSOR",
            ],
        },
        "nfi-native" : {
            "subDir" : "benchmarks",
            "native" : "shared_lib",
            "deliverable" : "microbench",
            "buildDependencies" : [
                "truffle:TRUFFLE_NFI_GRAALVM_SUPPORT",
            ],
            "cflags" : [
                "-I<path:truffle:TRUFFLE_NFI_GRAALVM_SUPPORT>/include",
            ],
            "testProject" : True,
            "defaultBuild": False,
        },
    },

    "libraries" : {
        # Note: small warmup benchmarks can be placed directly under `graal/vm/benchmarks/warmup`
        # and uncomment the corresponding line for the `layout` of `POLYBENCH_BENCHMARKS` in current suite.
        "WARMUP_BENCHMARKS" : {
            "urls" : ["https://lafo.ssw.uni-linz.ac.at/pub/graal-external-deps/polybench/warmup-benchmarks-0.4.tar.gz"],
            "sha1" : "302f81578d470b0941679ce9b21987c035eee6f6"
        },
        "GRAALPYTHON_PYFLATE_BENCHMARK_RESOURCE" : {
            # just any reasonably sized .tar.gz or .tar.bz2 for running the benchmark
            "urls" : ["https://lafo.ssw.uni-linz.ac.at/pub/graal-external-deps/visualvm/visualvm-944-linux-amd64.tar.gz"],
            "sha1" : "3f276219657688958f919110b12f329a080326c1"
        },
        "ORG_NETBEANS_API_ANNOTATIONS_COMMON" : {
           "sha1" : "ef10fcaff10adfbedcc6058c965397ac47395ecf",
            "maven" : {
                "groupId" : "org.netbeans.api",
                "artifactId" : "org-netbeans-api-annotations-common",
                "version" : "RELEASE123",
            },
        },
    },

    "distributions": {
        "INSTALLER": {
            "subDir": "src",
            "mainClass": "org.graalvm.component.installer.ComponentInstaller",
            "dependencies": [
                "org.graalvm.component.installer",
            ],
            "distDependencies": [
                "sdk:LAUNCHER_COMMON",
            ],
            "exclude" : [
                "truffle:TruffleJSON"
            ],
            "maven" : False,
        },
        "INSTALLER_TESTS": {
            "subDir": "src",
            "dependencies": ["org.graalvm.component.installer.test"],
            "exclude": [
                "mx:HAMCREST",
                "mx:JUNIT",
            ],
            "distDependencies": [
                "INSTALLER",
            ],
            "maven": False,
        },
        "INSTALLER_GRAALVM_SUPPORT": {
            "native": True,
            "platformDependent": True,
            "description": "GraalVM Installer support distribution for the GraalVM",
            "layout": {
                "components/polyglot/.registry" : "string:",
            },
            "maven": False,
        },
        "VM_GRAALVM_SUPPORT": {
            "native": True,
            "description": "VM support distribution for the GraalVM",
            "layout": {
                "./": ["file:GRAALVM-README.md"],
                "LICENSE.txt": "file:LICENSE_GRAALVM_CE",
                "THIRD_PARTY_LICENSE.txt": "file:THIRD_PARTY_LICENSE_CE.txt",
            },
            "maven": False,
        },
        "POLYBENCH": {
            "subDir": "src",
            "mainClass": "org.graalvm.polybench.PolyBenchLauncher",
            "dependencies": [
                "org.graalvm.polybench",
            ],
            "distDependencies": [
                "sdk:LAUNCHER_COMMON",
                 "truffle:VISUALVM-LIB-JFLUID-HEAP",
            ],
            "maven" : False,
        },
        "POLYBENCH_INSTRUMENTS": {
            "subDir": "src",
            "dependencies": [
                "org.graalvm.polybench.instruments",
            ],
            "distDependencies": [
                "truffle:TRUFFLE_API",
            ],
            "maven" : False,
        },
        "POLYBENCH_INSTRUMENTS_SUPPORT" : {
            "native" : True,
            "description" : "Truffle Profiler support distribution for the GraalVM",
            "layout" : {
                "native-image.properties" : "file:mx.vm/polybench-instruments.properties",
            },
        },
        "PMH": {
            "subDir": "src",
            "dependencies": [
                "org.graalvm.polybench.micro",
            ],
            "distDependencies": [
                "truffle:TRUFFLE_API",
            ],
            "maven" : False,
        },
        "PMH_SUPPORT": {
            "native": True,
            "layout": {
                "native-image.properties": "file:mx.vm/language-pmh.properties",
            },
            "maven": False,
        },
        "POLYBENCH_BENCHMARKS": {
            "native": True,
            "description": "Distribution for polybench benchmarks",
            # llvm bitcode is platform dependent
            "platformDependent": True,
            "layout": {
                # The layout may be modified via mx_vm.mx_register_dynamic_suite_constituents() to include dynamic projects.
                "./interpreter/": [
                    "file:benchmarks/interpreter/*.js",
                    "file:benchmarks/interpreter/*.rb",
                    "file:benchmarks/interpreter/*.py",
                ],
                "./interpreter/dependencies/": [
                    "file:benchmarks/interpreter/dependencies/*",
                ],
                "./compiler/": [
                    "file:benchmarks/compiler/*",
                ],
                "./warmup/": [
                    # "file:benchmarks/warmup/*.js",
                    # "file:benchmarks/warmup/*.rb",
                    "file:benchmarks/warmup/*.py",
                    "dependency:GRAALPYTHON_PYFLATE_BENCHMARK_RESOURCE",
                    "extracted-dependency:WARMUP_BENCHMARKS/*"
                ],
                "./nfi/": [
                    "file:benchmarks/nfi/*.pmh",
                ],
                "./nfi-native/": [
                    "dependency:nfi-native",
                ],
            },
            "defaultBuild": False,
        },
    },
}<|MERGE_RESOLUTION|>--- conflicted
+++ resolved
@@ -39,11 +39,7 @@
                 "name": "graal-nodejs",
                 "subdir": True,
                 "dynamic": True,
-<<<<<<< HEAD
-                "version": "891ef75b6ab8f3ead7367619027fb92abda85ad8",
-=======
                 "version": "186cb555e7103d9c96e9b579f8010855abd15ffb",
->>>>>>> 72f73fd6
                 "urls" : [
                     {"url" : "https://github.com/graalvm/graaljs.git", "kind" : "git"},
                     {"url": "https://curio.ssw.jku.at/nexus/content/repositories/snapshots", "kind": "binary"},
@@ -53,11 +49,7 @@
                 "name": "graal-js",
                 "subdir": True,
                 "dynamic": True,
-<<<<<<< HEAD
-                "version": "891ef75b6ab8f3ead7367619027fb92abda85ad8",
-=======
                 "version": "186cb555e7103d9c96e9b579f8010855abd15ffb",
->>>>>>> 72f73fd6
                 "urls": [
                     {"url": "https://github.com/graalvm/graaljs.git", "kind" : "git"},
                     {"url": "https://curio.ssw.jku.at/nexus/content/repositories/snapshots", "kind": "binary"},
@@ -65,11 +57,7 @@
             },
             {
                 "name": "truffleruby",
-<<<<<<< HEAD
-                "version": "c5f5bcfb55e7308f4a98f28e6e01921a2f1cb10c",
-=======
                 "version": "4d2ba76ef50d2a301d29d2945bf709c12a4644c9",
->>>>>>> 72f73fd6
                 "dynamic": True,
                 "urls": [
                     {"url": "https://github.com/oracle/truffleruby.git", "kind": "git"},
@@ -87,11 +75,7 @@
             },
             {
                 "name": "graalpython",
-<<<<<<< HEAD
-                "version": "9dc1d91423aa186b05b6d6e075fcb15c6a479e0f",
-=======
                 "version": "470149ebad7903408fe15d50bce9e39d3865ec45",
->>>>>>> 72f73fd6
                 "dynamic": True,
                 "urls": [
                     {"url": "https://github.com/graalvm/graalpython.git", "kind": "git"},
