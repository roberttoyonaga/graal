/*
 * Copyright (c) 2019, 2021, Oracle and/or its affiliates. All rights reserved.
 * DO NOT ALTER OR REMOVE COPYRIGHT NOTICES OR THIS FILE HEADER.
 *
 * This code is free software; you can redistribute it and/or modify it
 * under the terms of the GNU General Public License version 2 only, as
 * published by the Free Software Foundation.
 *
 * This code is distributed in the hope that it will be useful, but WITHOUT
 * ANY WARRANTY; without even the implied warranty of MERCHANTABILITY or
 * FITNESS FOR A PARTICULAR PURPOSE.  See the GNU General Public License
 * version 2 for more details (a copy is included in the LICENSE file that
 * accompanied this code).
 *
 * You should have received a copy of the GNU General Public License version
 * 2 along with this work; if not, write to the Free Software Foundation,
 * Inc., 51 Franklin St, Fifth Floor, Boston, MA 02110-1301 USA.
 *
 * Please contact Oracle, 500 Oracle Parkway, Redwood Shores, CA 94065 USA
 * or visit www.oracle.com if you need additional information or have any
 * questions.
 */
package com.oracle.truffle.espresso.impl;

import java.lang.reflect.Modifier;
import java.util.HashSet;
import java.util.Set;

import com.oracle.truffle.api.CompilerDirectives.CompilationFinal;
import com.oracle.truffle.api.staticobject.StaticShape;
<<<<<<< HEAD
=======
import com.oracle.truffle.api.staticobject.StaticShape.Builder;
import com.oracle.truffle.espresso.EspressoLanguage;
>>>>>>> d5c604c2
import com.oracle.truffle.espresso.descriptors.Symbol;
import com.oracle.truffle.espresso.descriptors.Symbol.Name;
import com.oracle.truffle.espresso.descriptors.Symbol.Type;
import com.oracle.truffle.espresso.runtime.Attribute;
import com.oracle.truffle.espresso.runtime.JavaVersion;
import com.oracle.truffle.espresso.runtime.JavaVersion.VersionRange;
import com.oracle.truffle.espresso.runtime.StaticObject;
import com.oracle.truffle.espresso.runtime.StaticObject.StaticObjectFactory;

final class LinkedKlassFieldLayout {
    final StaticShape<StaticObjectFactory> instanceShape;
    final StaticShape<StaticObjectFactory> staticShape;

    // instance fields declared in the corresponding LinkedKlass (includes hidden fields)
    @CompilationFinal(dimensions = 1) //
    final LinkedField[] instanceFields;
    // static fields declared in the corresponding LinkedKlass (no hidden fields)
    @CompilationFinal(dimensions = 1) //
    final LinkedField[] staticFields;

    final int fieldTableLength;

<<<<<<< HEAD
    LinkedKlassFieldLayout(ContextDescription description, ParserKlass parserKlass, LinkedKlass superKlass) {
        StaticShape.Builder instanceBuilder = StaticShape.newBuilder(description.language);
        StaticShape.Builder staticBuilder = StaticShape.newBuilder(description.language);
=======
    LinkedKlassFieldLayout(EspressoLanguage language, JavaVersion version, ParserKlass parserKlass, LinkedKlass superKlass) {
        Builder instanceBuilder = StaticShape.newBuilder(language);
        Builder staticBuilder = StaticShape.newBuilder(language);
>>>>>>> d5c604c2

        FieldCounter fieldCounter = new FieldCounter(parserKlass, description.javaVersion);
        int nextInstanceFieldIndex = 0;
        int nextStaticFieldIndex = 0;
        int nextInstanceFieldSlot = superKlass == null ? 0 : superKlass.getFieldTableLength();
        int nextStaticFieldSlot = 0;

        if (description.usesExtensionField) {
            // make room for extension fields which is used when
            // adding new fields during class redefinition
            staticFields = new LinkedField[fieldCounter.staticFields + 1];
            if (superKlass != null) {
                instanceFields = new LinkedField[fieldCounter.instanceFields];
            } else {
                instanceFields = new LinkedField[fieldCounter.instanceFields + 1];
            }
        } else {
            staticFields = new LinkedField[fieldCounter.staticFields];
            instanceFields = new LinkedField[fieldCounter.instanceFields];
        }

        LinkedField.IdMode idMode = getIdMode(parserKlass);

        for (ParserField parserField : parserKlass.getFields()) {
            if (parserField.isStatic()) {
                createAndRegisterLinkedField(parserKlass, parserField, nextStaticFieldSlot++, nextStaticFieldIndex++, idMode, staticBuilder, staticFields);
            } else {
                createAndRegisterLinkedField(parserKlass, parserField, nextInstanceFieldSlot++, nextInstanceFieldIndex++, idMode, instanceBuilder, instanceFields);
            }
        }
        // static extension field
        if (description.usesExtensionField) {
            LinkedField staticExtensionField = new LinkedField(new ParserField(ParserField.HIDDEN | Modifier.STATIC, Name.staticExtensionFieldName, Type.java_lang_Object, Attribute.EMPTY_ARRAY),
                            nextStaticFieldSlot, LinkedField.IdMode.REGULAR);
            staticBuilder.property(staticExtensionField, Object.class, true);
            staticFields[nextStaticFieldIndex] = staticExtensionField;
        }

        for (HiddenField hiddenField : fieldCounter.hiddenFieldNames) {
            if (hiddenField.versionRange.contains(description.javaVersion)) {
                ParserField hiddenParserField = new ParserField(ParserField.HIDDEN, hiddenField.name, hiddenField.type, null);
                createAndRegisterLinkedField(parserKlass, hiddenParserField, nextInstanceFieldSlot++, nextInstanceFieldIndex++, idMode, instanceBuilder, instanceFields);
            }
        }

        if (superKlass == null) {
            if (description.usesExtensionField) {
                // instance extension field
                LinkedField extensionField = new LinkedField(new ParserField(ParserField.HIDDEN, Name.extensionFieldName, Type.java_lang_Object, Attribute.EMPTY_ARRAY), nextInstanceFieldSlot++,
                        LinkedField.IdMode.REGULAR);
                instanceBuilder.property(extensionField, Object.class, true);
                instanceFields[nextInstanceFieldIndex++] = extensionField;
            }
            instanceShape = instanceBuilder.build(StaticObject.class, StaticObjectFactory.class);

        } else {
            instanceShape = instanceBuilder.build(superKlass.getShape(false));
        }
        staticShape = staticBuilder.build(StaticObject.class, StaticObjectFactory.class);
        fieldTableLength = nextInstanceFieldSlot;
    }

    /**
     * Makes sure that the field IDs passed to the shape builder are all unique.
     */
    static LinkedField.IdMode getIdMode(ParserKlass parserKlass) {
        ParserField[] parserFields = parserKlass.getFields();

        boolean noDup = true;
        Set<String> present = new HashSet<>(parserFields.length);
        for (ParserField parserField : parserFields) {
            if (!present.add(parserField.getName().toString())) {
                noDup = false;
                break;
            }
        }
        if (noDup) {
            // All fields have unique names, we can use said names as ID.
            return LinkedField.IdMode.REGULAR;
        }
        present.clear();
        for (ParserField parserField : parserFields) {
            String id = LinkedField.idFromNameAndType(parserField.getName(), parserField.getType());
            if (!present.add(id)) {
                // Concatenating name and type does not result in no duplicates. Give up giving
                // meaningful information as an ID, and fall back to field{n}
                return LinkedField.IdMode.OBFUSCATED;
            }
        }
        // All fields have unique {name, type} pairs, use the concatenation of both for the ID.
        return LinkedField.IdMode.WITH_TYPE;
    }

    private static void createAndRegisterLinkedField(ParserKlass parserKlass, ParserField parserField, int slot, int index, LinkedField.IdMode idMode, Builder builder, LinkedField[] linkedFields) {
        LinkedField field = new LinkedField(parserField, slot, idMode);
        builder.property(field, parserField.getPropertyType(), storeAsFinal(parserKlass, parserField));
        linkedFields[index] = field;
    }

    private static boolean storeAsFinal(ParserKlass klass, ParserField field) {
        Symbol<Type> klassType = klass.getType();
        Symbol<Name> fieldName = field.getName();
        // The Graal compiler folds final fields, with some exceptions (e.g., `System.out`). If the
        // value of one of these fields is stored as final, the corresponding set method has no
        // effect on already compiled methods that folded the read of the field value during
        // compilation.
        if (klassType == Type.java_lang_System && (fieldName == Name.in || fieldName == Name.out || fieldName == Name.err)) {
            return false;
        }
        return field.isFinal();
    }

    private static final class FieldCounter {
        final HiddenField[] hiddenFieldNames;

        // Includes hidden fields
        final int instanceFields;
        final int staticFields;

        FieldCounter(ParserKlass parserKlass, JavaVersion version) {
            int iFields = 0;
            int sFields = 0;
            for (ParserField f : parserKlass.getFields()) {
                if (f.isStatic()) {
                    sFields++;
                } else {
                    iFields++;
                }
            }
            // All hidden fields are of Object kind
            hiddenFieldNames = HiddenField.getHiddenFields(parserKlass.getType(), version);
            instanceFields = iFields + hiddenFieldNames.length;
            staticFields = sFields;
        }
    }

    private static class HiddenField {

        private final Symbol<Name> name;
        private final Symbol<Type> type;
        private final VersionRange versionRange;

        HiddenField(Symbol<Name> name) {
            this(name, Type.java_lang_Object, VersionRange.ALL);
        }

        HiddenField(Symbol<Name> name, Symbol<Type> type, VersionRange versionRange) {
            this.name = name;
            this.type = type;
            this.versionRange = versionRange;
        }

        private boolean appliesTo(JavaVersion version) {
            return versionRange.contains(version);
        }

        static final HiddenField[] EMPTY = new HiddenField[0];

        static HiddenField[] getHiddenFields(Symbol<Type> holder, JavaVersion version) {
            return applyFilter(getHiddenFieldsFull(holder), version);
        }

        private static HiddenField[] applyFilter(HiddenField[] hiddenFields, JavaVersion version) {
            int filtered = 0;
            for (HiddenField f : hiddenFields) {
                if (!f.appliesTo(version)) {
                    filtered++;
                }
            }
            if (filtered == 0) {
                return hiddenFields;
            }
            HiddenField[] result = new HiddenField[hiddenFields.length - filtered];
            int pos = 0;
            for (int i = 0; i < hiddenFields.length; i++) {
                HiddenField f = hiddenFields[i];
                if (f.appliesTo(version)) {
                    result[pos++] = f;
                }
            }
            return result;
        }

        private static HiddenField[] getHiddenFieldsFull(Symbol<Type> holder) {
            if (holder == Type.java_lang_invoke_MemberName) {
                return new HiddenField[]{
                                new HiddenField(Name.HIDDEN_VMTARGET),
                                new HiddenField(Name.HIDDEN_VMINDEX)
                };
            }
            if (holder == Type.java_lang_reflect_Method) {
                return new HiddenField[]{
                                new HiddenField(Name.HIDDEN_METHOD_RUNTIME_VISIBLE_TYPE_ANNOTATIONS),
                                new HiddenField(Name.HIDDEN_METHOD_KEY)
                };
            }
            if (holder == Type.java_lang_reflect_Constructor) {
                return new HiddenField[]{
                                new HiddenField(Name.HIDDEN_CONSTRUCTOR_RUNTIME_VISIBLE_TYPE_ANNOTATIONS),
                                new HiddenField(Name.HIDDEN_CONSTRUCTOR_KEY)
                };
            }
            if (holder == Type.java_lang_reflect_Field) {
                return new HiddenField[]{
                                new HiddenField(Name.HIDDEN_FIELD_RUNTIME_VISIBLE_TYPE_ANNOTATIONS),
                                new HiddenField(Name.HIDDEN_FIELD_KEY)
                };
            }
            if (holder == Type.java_lang_ref_Reference) {
                return new HiddenField[]{
                                // All references (including strong) get an extra hidden field, this
                                // simplifies the code for weak/soft/phantom/final references.
                                new HiddenField(Name.HIDDEN_HOST_REFERENCE)
                };
            }
            if (holder == Type.java_lang_Throwable) {
                return new HiddenField[]{
                                new HiddenField(Name.HIDDEN_FRAMES),
                                new HiddenField(Name.HIDDEN_EXCEPTION_WRAPPER)
                };
            }
            if (holder == Type.java_lang_Thread) {
                return new HiddenField[]{
                                new HiddenField(Name.HIDDEN_INTERRUPTED, Type._boolean, VersionRange.lower(13)),
                                new HiddenField(Name.HIDDEN_HOST_THREAD),
                                new HiddenField(Name.HIDDEN_DEPRECATION_SUPPORT),

                                // Only used for j.l.management bookkeeping.
                                new HiddenField(Name.HIDDEN_THREAD_BLOCKED_OBJECT),
                                new HiddenField(Name.HIDDEN_THREAD_BLOCKED_COUNT),
                                new HiddenField(Name.HIDDEN_THREAD_WAITED_COUNT)
                };
            }
            if (holder == Type.java_lang_Class) {
                return new HiddenField[]{
                                new HiddenField(Name.HIDDEN_SIGNERS),
                                new HiddenField(Name.HIDDEN_MIRROR_KLASS),
                                new HiddenField(Name.HIDDEN_PROTECTION_DOMAIN)
                };
            }
            if (holder == Type.java_lang_ClassLoader) {
                return new HiddenField[]{
                                new HiddenField(Name.HIDDEN_CLASS_LOADER_REGISTRY)
                };
            }
            if (holder == Type.java_lang_Module) {
                return new HiddenField[]{
                                new HiddenField(Name.HIDDEN_MODULE_ENTRY)
                };
            }

            return EMPTY;
        }
    }
}<|MERGE_RESOLUTION|>--- conflicted
+++ resolved
@@ -28,11 +28,8 @@
 
 import com.oracle.truffle.api.CompilerDirectives.CompilationFinal;
 import com.oracle.truffle.api.staticobject.StaticShape;
-<<<<<<< HEAD
-=======
 import com.oracle.truffle.api.staticobject.StaticShape.Builder;
 import com.oracle.truffle.espresso.EspressoLanguage;
->>>>>>> d5c604c2
 import com.oracle.truffle.espresso.descriptors.Symbol;
 import com.oracle.truffle.espresso.descriptors.Symbol.Name;
 import com.oracle.truffle.espresso.descriptors.Symbol.Type;
@@ -55,15 +52,9 @@
 
     final int fieldTableLength;
 
-<<<<<<< HEAD
     LinkedKlassFieldLayout(ContextDescription description, ParserKlass parserKlass, LinkedKlass superKlass) {
         StaticShape.Builder instanceBuilder = StaticShape.newBuilder(description.language);
         StaticShape.Builder staticBuilder = StaticShape.newBuilder(description.language);
-=======
-    LinkedKlassFieldLayout(EspressoLanguage language, JavaVersion version, ParserKlass parserKlass, LinkedKlass superKlass) {
-        Builder instanceBuilder = StaticShape.newBuilder(language);
-        Builder staticBuilder = StaticShape.newBuilder(language);
->>>>>>> d5c604c2
 
         FieldCounter fieldCounter = new FieldCounter(parserKlass, description.javaVersion);
         int nextInstanceFieldIndex = 0;
