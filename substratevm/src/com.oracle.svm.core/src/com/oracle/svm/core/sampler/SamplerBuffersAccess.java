--- conflicted
+++ resolved
@@ -27,7 +27,6 @@
 
 import org.graalvm.nativeimage.Platform;
 import org.graalvm.nativeimage.Platforms;
-<<<<<<< HEAD
 import org.graalvm.word.WordFactory;
 
 import com.oracle.svm.core.Uninterruptible;
@@ -35,7 +34,6 @@
 import com.oracle.svm.core.jfr.BufferNodeAccess;
 import com.oracle.svm.core.jfr.BufferNode;
 import com.oracle.svm.core.jfr.JfrChunkWriter;
-=======
 import org.graalvm.word.Pointer;
 
 import com.oracle.svm.core.Uninterruptible;
@@ -43,7 +41,6 @@
 import com.oracle.svm.core.jfr.SubstrateJVM;
 import com.oracle.svm.core.thread.VMOperation;
 import com.oracle.svm.core.thread.VMThreads;
->>>>>>> 2e61c28a
 
 public final class SamplerBuffersAccess {
 
@@ -74,7 +71,7 @@
             }
             assert SamplerBufferAccess.verify(buffer);
             // serialize active buffers
-            SubstrateJVM.getStackTraceRepo().serializeStackTraces(buffer);
+            serializeStackTraces(buffer);
 
             prev = node;
             node = next;
@@ -99,66 +96,61 @@
                 break;
             }
 
-            SubstrateJVM.getStackTraceRepo().serializeStackTraces(buffer);
+            serializeStackTraces(buffer);
             SubstrateJVM.getSamplerBufferPool().releaseBuffer(buffer);
         }
 
         SubstrateJVM.getSamplerBufferPool().adjustBufferCount();
-    }
-<<<<<<< HEAD
-=======
-
-    @Uninterruptible(reason = "The callee explicitly does a safepoint check.", calleeMustBe = false)
-    private static void safepointCheck() {
-        safepointCheck0();
-    }
-
-    private static void safepointCheck0() {
     }
 
     @Uninterruptible(reason = "Prevent JFR recording and epoch change.")
     private static void serializeStackTraces(SamplerBuffer rawStackTraceBuffer) {
         assert rawStackTraceBuffer.isNonNull();
 
-        Pointer end = rawStackTraceBuffer.getPos();
-        Pointer current = SamplerBufferAccess.getDataStart(rawStackTraceBuffer);
-        while (current.belowThan(end)) {
-            Pointer entryStart = current;
-            assert entryStart.unsignedRemainder(Long.BYTES).equal(0);
+        SubstrateJVM.getStackTraceRepo().lock();
+        try {
+            Pointer end = rawStackTraceBuffer.getPos();
+            Pointer current = SamplerBufferAccess.getDataStart(rawStackTraceBuffer);
+            while (current.belowThan(end)) {
+                Pointer entryStart = current;
+                assert entryStart.unsignedRemainder(Long.BYTES).equal(0);
 
-            /* Sample hash. */
-            int sampleHash = current.readInt(0);
-            current = current.add(Integer.BYTES);
+                /* Sample hash. */
+                int sampleHash = current.readInt(0);
+                current = current.add(Integer.BYTES);
 
-            /* Is truncated. */
-            boolean isTruncated = current.readInt(0) == 1;
-            current = current.add(Integer.BYTES);
+                /* Is truncated. */
+                boolean isTruncated = current.readInt(0) == 1;
+                current = current.add(Integer.BYTES);
 
-            /* Sample size, excluding the header and the end marker. */
-            int sampleSize = current.readInt(0);
-            current = current.add(Integer.BYTES);
+                /* Sample size, excluding the header and the end marker. */
+                int sampleSize = current.readInt(0);
+                current = current.add(Integer.BYTES);
 
-            /* Padding. */
-            current = current.add(Integer.BYTES);
+                /* Padding. */
+                current = current.add(Integer.BYTES);
 
-            /* Tick. */
-            long sampleTick = current.readLong(0);
-            current = current.add(Long.BYTES);
+                /* Tick. */
+                long sampleTick = current.readLong(0);
+                current = current.add(Long.BYTES);
 
-            /* Event thread. */
-            long threadId = current.readLong(0);
-            current = current.add(Long.BYTES);
+                /* Event thread. */
+                long threadId = current.readLong(0);
+                current = current.add(Long.BYTES);
 
-            /* Thread state. */
-            long threadState = current.readLong(0);
-            current = current.add(Long.BYTES);
+                /* Thread state. */
+                long threadState = current.readLong(0);
+                current = current.add(Long.BYTES);
 
-            assert current.subtract(entryStart).equal(SamplerSampleWriter.getHeaderSize());
+                assert current.subtract(entryStart).equal(SamplerSampleWriter.getHeaderSize());
 
-            current = serializeStackTrace(current, end, sampleSize, sampleHash, isTruncated, sampleTick, threadId, threadState);
+                current = serializeStackTrace(current, end, sampleSize, sampleHash, isTruncated, sampleTick, threadId, threadState);
+            }
+            rawStackTraceBuffer.setSerializedPos(end);
+        } finally {
+            SubstrateJVM.getStackTraceRepo().unlock();
         }
-
-        SamplerBufferAccess.reinitialize(rawStackTraceBuffer);
+//        SamplerBufferAccess.reinitialize(rawStackTraceBuffer);
     }
 
     @Uninterruptible(reason = "Wraps the call to the possibly interruptible serializer.", calleeMustBe = false)
@@ -167,5 +159,4 @@
         return SamplerStackTraceSerializer.singleton().serializeStackTrace(rawStackTrace, bufferEnd, sampleSize,
                         sampleHash, isTruncated, sampleTick, threadId, threadState);
     }
->>>>>>> 2e61c28a
 }