--- conflicted
+++ resolved
@@ -57,13 +57,9 @@
             JfrNativeEventWriter.putEventThread(data);
             JfrNativeEventWriter.putLong(data, SubstrateJVM.get().getStackTraceId(JfrEvent.JavaMonitorEnter, 0));
             JfrNativeEventWriter.putClass(data, obj.getClass());
-<<<<<<< HEAD
-            JfrNativeEventWriter.putLong(data, previousOwner);
+
+            JfrNativeEventWriter.putLong(data, previousOwnerTid);
             JfrNativeEventWriter.putLong(data, Word.objectToUntrackedPointer(obj).rawValue());
-=======
-            JfrNativeEventWriter.putLong(data, previousOwnerTid);
-            JfrNativeEventWriter.putLong(data, org.graalvm.compiler.word.Word.objectToUntrackedPointer(obj).rawValue());
->>>>>>> 72f73fd6
             JfrNativeEventWriter.endSmallEvent(data);
 
         }
