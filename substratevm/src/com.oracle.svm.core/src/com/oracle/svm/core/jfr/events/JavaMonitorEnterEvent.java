--- conflicted
+++ resolved
@@ -47,11 +47,7 @@
 
     @Uninterruptible(reason = "Accesses a JFR buffer.")
     public static void emit0(Object obj, long previousOwnerTid, long startTicks) {
-<<<<<<< HEAD
-        if (SubstrateJVM.isRecording() && SubstrateJVM.get().isEnabled(JfrEvent.JavaMonitorEnter) && !SubstrateJVM.get().isCurrentThreadExcluded()) {
-=======
         if (JfrEvent.JavaMonitorEnter.shouldEmit()) {
->>>>>>> 74db4491
             JfrNativeEventWriterData data = StackValue.get(JfrNativeEventWriterData.class);
             JfrNativeEventWriterDataAccess.initializeThreadLocalNativeBuffer(data);
 
