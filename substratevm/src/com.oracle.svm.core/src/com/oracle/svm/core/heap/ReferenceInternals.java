/*
 * Copyright (c) 2014, 2025, Oracle and/or its affiliates. All rights reserved.
 * DO NOT ALTER OR REMOVE COPYRIGHT NOTICES OR THIS FILE HEADER.
 *
 * This code is free software; you can redistribute it and/or modify it
 * under the terms of the GNU General Public License version 2 only, as
 * published by the Free Software Foundation.  Oracle designates this
 * particular file as subject to the "Classpath" exception as provided
 * by Oracle in the LICENSE file that accompanied this code.
 *
 * This code is distributed in the hope that it will be useful, but WITHOUT
 * ANY WARRANTY; without even the implied warranty of MERCHANTABILITY or
 * FITNESS FOR A PARTICULAR PURPOSE.  See the GNU General Public License
 * version 2 for more details (a copy is included in the LICENSE file that
 * accompanied this code).
 *
 * You should have received a copy of the GNU General Public License version
 * 2 along with this work; if not, write to the Free Software Foundation,
 * Inc., 51 Franklin St, Fifth Floor, Boston, MA 02110-1301 USA.
 *
 * Please contact Oracle, 500 Oracle Parkway, Redwood Shores, CA 94065 USA
 * or visit www.oracle.com if you need additional information or have any
 * questions.
 */
package com.oracle.svm.core.heap;

import static jdk.graal.compiler.nodes.extended.BranchProbabilityNode.EXTREMELY_FAST_PATH_PROBABILITY;
import static jdk.graal.compiler.nodes.extended.BranchProbabilityNode.probability;

import java.lang.ref.Reference;
import java.lang.ref.SoftReference;

import org.graalvm.word.Pointer;

import com.oracle.svm.core.NeverInline;
import com.oracle.svm.core.SubstrateUtil;
import com.oracle.svm.core.Uninterruptible;
import com.oracle.svm.core.monitor.MonitorSupport;
import com.oracle.svm.core.thread.VMOperation;
import com.oracle.svm.core.util.BasedOnJDKClass;
import com.oracle.svm.core.util.TimeUtils;

import jdk.graal.compiler.core.common.SuppressFBWarnings;
import jdk.graal.compiler.debug.GraalError;
import jdk.graal.compiler.word.BarrieredAccess;
import jdk.graal.compiler.word.ObjectAccess;
import jdk.graal.compiler.word.Word;
import jdk.vm.ci.meta.MetaAccessProvider;
import jdk.vm.ci.meta.ResolvedJavaField;
import jdk.vm.ci.meta.ResolvedJavaType;

/**
 * Methods implementing the internals of {@link Reference} or providing access to them. These are
 * not injected into {@link Target_java_lang_ref_Reference} so that subclasses of {@link Reference}
 * cannot interfere with them.
 */
@BasedOnJDKClass(Reference.class)
public final class ReferenceInternals {
    public static final String REFERENT_FIELD_NAME = "referent";

    @SuppressWarnings("unchecked")
    @Uninterruptible(reason = "Called from uninterruptible code.", mayBeInlined = true)
    static <T> Target_java_lang_ref_Reference<T> cast(Reference<T> instance) {
        return SubstrateUtil.cast(instance, Target_java_lang_ref_Reference.class);
    }

    @SuppressWarnings("unchecked")
    @Uninterruptible(reason = "Called from uninterruptible code.", mayBeInlined = true)
    static <T> Reference<T> uncast(Target_java_lang_ref_Reference<T> instance) {
        return SubstrateUtil.cast(instance, Reference.class);
    }

    /** Barrier-less read of {@link Target_java_lang_ref_Reference#referent} as a pointer. */
    @Uninterruptible(reason = "Called from uninterruptible code.", mayBeInlined = true)
    public static <T> Pointer getReferentPointer(Reference<T> instance) {
        return Word.objectToUntrackedPointer(ObjectAccess.readObject(instance, Word.signed(Target_java_lang_ref_Reference.referentFieldOffset)));
    }

    @SuppressWarnings("unchecked")
    @Uninterruptible(reason = "Called from uninterruptible code.", mayBeInlined = true)
    public static <T> T getReferent(Reference<T> instance) {
        return (T) SubstrateUtil.cast(instance, Target_java_lang_ref_Reference.class).referent;
    }

    /** Write {@link Target_java_lang_ref_Reference#referent}. */
    @Uninterruptible(reason = "Called from uninterruptible code.", mayBeInlined = true)
    public static void setReferent(Reference<?> instance, Object value) {
        BarrieredAccess.writeObject(instance, Word.signed(Target_java_lang_ref_Reference.referentFieldOffset), value);
    }

    @Uninterruptible(reason = "Must be atomic with regard to garbage collection.")
    public static boolean refersTo(Reference<?> instance, Object value) {
        /*
         * Use a read without a barrier to avoid that this code keeps the object alive, see
         * JDK-8188055.
         */
        return value == ObjectAccess.readObject(instance, Word.signed(Target_java_lang_ref_Reference.referentFieldOffset));
    }

    @Uninterruptible(reason = "Must be atomic with regard to garbage collection.")
    public static boolean isReferentAlive(Reference<?> instance) {
        return !refersTo(instance, null);
    }

    public static void clear(Reference<?> instance) {
        /*
         * `Reference.clear0` was added to fix following issues:
         *
         * JDK-8256517: This issue only affects GCs that do the reference processing concurrently
         * (i.e., Shenandoah and ZGC). G1 only processes references at safepoints, so this shouldn't
         * be an issue for Native Image
         *
         * JDK-8240696: This issue affects G1.
         *
         * This barrier-less write is to resolve JDK-8240696.
         */
        ObjectAccess.writeObject(instance, Word.signed(Target_java_lang_ref_Reference.referentFieldOffset), null);
    }

    @Uninterruptible(reason = "Called from uninterruptible code.", mayBeInlined = true)
    public static <T> Pointer getReferentFieldAddress(Reference<T> instance) {
        return Word.objectToUntrackedPointer(instance).add(Word.unsigned(Target_java_lang_ref_Reference.referentFieldOffset));
    }

    public static long getReferentFieldOffset() {
        return Target_java_lang_ref_Reference.referentFieldOffset;
    }

    /** Read {@link Target_java_lang_ref_Reference#discovered}. */
    public static <T> Reference<?> getNextDiscovered(Reference<T> instance) {
        return uncast(cast(instance).discovered);
    }

    /** Barrier-less read of {@link Target_java_lang_ref_Reference#discovered} as a pointer. */
    @Uninterruptible(reason = "Called from uninterruptible code.", mayBeInlined = true)
    public static <T> Pointer getDiscoveredPointer(Reference<T> instance) {
        return Word.objectToUntrackedPointer(ObjectAccess.readObject(instance, Word.signed(Target_java_lang_ref_Reference.discoveredFieldOffset)));
    }

    public static long getQueueFieldOffset() {
        return Target_java_lang_ref_Reference.queueFieldOffset;
    }

    public static long getNextFieldOffset() {
        return Target_java_lang_ref_Reference.nextFieldOffset;
    }

    @Uninterruptible(reason = "Called from uninterruptible code.", mayBeInlined = true)
    public static long getNextDiscoveredFieldOffset() {
        return Target_java_lang_ref_Reference.discoveredFieldOffset;
    }

    public static boolean isAnyReferenceFieldOffset(long offset) {
        return offset == getReferentFieldOffset() || offset == getQueueFieldOffset() || offset == getNextFieldOffset() || offset == getNextDiscoveredFieldOffset();
    }

    /** Write {@link Target_java_lang_ref_Reference#discovered}. */
    @Uninterruptible(reason = "Called from uninterruptible code.", mayBeInlined = true)
    public static <T> void setNextDiscovered(Reference<T> instance, Reference<?> newNext) {
        BarrieredAccess.writeObject(instance, Word.signed(Target_java_lang_ref_Reference.discoveredFieldOffset), newNext);
    }

    public static boolean hasQueue(Reference<?> instance) {
        return cast(instance).queue != Target_java_lang_ref_ReferenceQueue.NULL_QUEUE;
    }

    /*
     * We duplicate the JDK 11 reference processing code here so we can also use it with JDK 8.
     */

    private static final Object processPendingLock = new Object();
    private static boolean processPendingActive = false;

    public static void initializeLocking() {
        /*
         * Initialize the locking datastructures as early as possible. This makes it less likely
         * that the reference handler thread fails with an OutOfMemoryError because of locking.
         */
        MonitorSupport.singleton().ensureInitialized(processPendingLock);
    }

    @NeverInline("Ensure that every exception can be caught, including implicit exceptions.")
    public static void waitForPendingReferences() throws InterruptedException {
        Heap.getHeap().waitForReferencePendingList();
    }

    @NeverInline("Ensure that every exception can be caught, including implicit exceptions.")
    @SuppressFBWarnings(value = "NN_NAKED_NOTIFY", justification = "Notifies on progress, not a specific state change.")
    public static void processPendingReferences() {
        /*
         * Note that catching an OutOfMemoryError (e.g. from failing to allocate another exception)
         * from here and resuming is not advisable because it can break synchronization. We should
         * generally see these only when processing individual references or cleaners.
         */

        Target_java_lang_ref_Reference<?> pendingList;
        synchronized (processPendingLock) {
            if (processPendingActive) {
                /*
                 * If there is no dedicated reference handler thread, this method may be called by
                 * multiple threads after a garbage collection, but only one of them can retrieve
                 * and process the list of newly pending references.
                 */
                return;
            }
            pendingList = cast(Heap.getHeap().getAndClearReferencePendingList());
            if (pendingList == null) {
                return;
            }
            processPendingActive = true;
        }

        // Process all references that were discovered by the GC.
        do {
            while (pendingList != null) {
                Target_java_lang_ref_Reference<?> ref = pendingList;
                pendingList = ref.discovered;
                ref.discovered = null;
<<<<<<< HEAD

                @SuppressWarnings("unchecked")
                Target_java_lang_ref_ReferenceQueue<? super Object> queue = SubstrateUtil.cast(ref.queue, Target_java_lang_ref_ReferenceQueue.class);
                if (queue != Target_java_lang_ref_ReferenceQueue.NULL_QUEUE) {
                    // Enqueues, avoiding the potentially overridden Reference.enqueue().
                    queue.enqueue(ref);
                }
=======
                ref.enqueueFromPending();
>>>>>>> 4c84b4e3
            }

            synchronized (processPendingLock) {
                /*
                 * If we do not have a dedicated reference handler thread, then it is essential to
                 * recheck if the GC created a new pending list in the meanwhile. Otherwise, pending
                 * references might not be processed as the thread that performed the GC may have
                 * skipped reference processing (processPendingActive was true for a while).
                 */
                pendingList = cast(Heap.getHeap().getAndClearReferencePendingList());
                if (pendingList == null) {
                    processPendingActive = false;
                }

                // We processed at least a few references, so notify potential waiters about the
                // progress.
                processPendingLock.notifyAll();
            }
        } while (pendingList != null);
    }

    @SuppressFBWarnings(value = "WA_NOT_IN_LOOP", justification = "Wait for progress, not necessarily completion.")
    public static boolean waitForReferenceProcessing() throws InterruptedException {
        assert !VMOperation.isInProgress() : "could cause a deadlock";
        assert !ReferenceHandlerThread.isReferenceHandlerThread() : "would cause a deadlock";

        if (ReferenceHandler.isExecutedManually()) {
            /*
             * When the reference handling is executed manually, then we don't know when pending
             * references will be processed. So, we must not block when there are pending references
             * as this could cause deadlocks.
             */
            return false;
        }

        synchronized (processPendingLock) {
            if (processPendingActive || Heap.getHeap().hasReferencePendingList()) {
                processPendingLock.wait(); // Wait for progress, not necessarily completion
                return true;
            } else {
                return false;
            }
        }
    }

    @Uninterruptible(reason = "Called from uninterruptible code.", mayBeInlined = true)
    public static long getSoftReferenceClock() {
        return Target_java_lang_ref_SoftReference.clock;
    }

    public static void updateSoftReferenceClock() {
        long now = TimeUtils.divideNanosToMillis(System.nanoTime()); // should be monotonous, ensure
        if (probability(EXTREMELY_FAST_PATH_PROBABILITY, now >= Target_java_lang_ref_SoftReference.clock)) {
            Target_java_lang_ref_SoftReference.clock = now;
        }
    }

    @Uninterruptible(reason = "Called from uninterruptible code.", mayBeInlined = true)
    public static long getSoftReferenceTimestamp(SoftReference<?> instance) {
        Target_java_lang_ref_SoftReference<?> ref = SubstrateUtil.cast(instance, Target_java_lang_ref_SoftReference.class);
        return ref.timestamp;
    }

    public static ResolvedJavaType getReferenceType(MetaAccessProvider metaAccess) {
        return metaAccess.lookupJavaType(Reference.class);
    }

    public static ResolvedJavaField getReferentField(MetaAccessProvider metaAccess) {
        return getField(getReferenceType(metaAccess), ReferenceInternals.REFERENT_FIELD_NAME);
    }

    private static ResolvedJavaField getField(ResolvedJavaType type, String fieldName) {
        for (ResolvedJavaField field : type.getInstanceFields(true)) {
            if (field.getName().equals(fieldName)) {
                return field;
            }
        }
        throw new GraalError("Missing field " + fieldName + " in type " + type);
    }

    private ReferenceInternals() {
    }
}<|MERGE_RESOLUTION|>--- conflicted
+++ resolved
@@ -216,17 +216,7 @@
                 Target_java_lang_ref_Reference<?> ref = pendingList;
                 pendingList = ref.discovered;
                 ref.discovered = null;
-<<<<<<< HEAD
-
-                @SuppressWarnings("unchecked")
-                Target_java_lang_ref_ReferenceQueue<? super Object> queue = SubstrateUtil.cast(ref.queue, Target_java_lang_ref_ReferenceQueue.class);
-                if (queue != Target_java_lang_ref_ReferenceQueue.NULL_QUEUE) {
-                    // Enqueues, avoiding the potentially overridden Reference.enqueue().
-                    queue.enqueue(ref);
-                }
-=======
                 ref.enqueueFromPending();
->>>>>>> 4c84b4e3
             }
 
             synchronized (processPendingLock) {
