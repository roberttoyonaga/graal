/*
 * Copyright (c) 2021, 2022, Oracle and/or its affiliates. All rights reserved.
 * DO NOT ALTER OR REMOVE COPYRIGHT NOTICES OR THIS FILE HEADER.
 *
 * This code is free software; you can redistribute it and/or modify it
 * under the terms of the GNU General Public License version 2 only, as
 * published by the Free Software Foundation.  Oracle designates this
 * particular file as subject to the "Classpath" exception as provided
 * by Oracle in the LICENSE file that accompanied this code.
 *
 * This code is distributed in the hope that it will be useful, but WITHOUT
 * ANY WARRANTY; without even the implied warranty of MERCHANTABILITY or
 * FITNESS FOR A PARTICULAR PURPOSE.  See the GNU General Public License
 * version 2 for more details (a copy is included in the LICENSE file that
 * accompanied this code).
 *
 * You should have received a copy of the GNU General Public License version
 * 2 along with this work; if not, write to the Free Software Foundation,
 * Inc., 51 Franklin St, Fifth Floor, Boston, MA 02110-1301 USA.
 *
 * Please contact Oracle, 500 Oracle Parkway, Redwood Shores, CA 94065 USA
 * or visit www.oracle.com if you need additional information or have any
 * questions.
 */
package com.oracle.svm.core.jfr;

import org.graalvm.nativeimage.ImageSingletons;
import org.graalvm.nativeimage.Platform;
import org.graalvm.nativeimage.Platforms;
import org.graalvm.nativeimage.StackValue;
import org.graalvm.nativeimage.c.function.CodePointer;
import org.graalvm.nativeimage.c.struct.RawField;
import org.graalvm.nativeimage.c.struct.RawStructure;
import org.graalvm.nativeimage.c.struct.SizeOf;
import org.graalvm.nativeimage.c.type.CIntPointer;
import org.graalvm.nativeimage.impl.UnmanagedMemorySupport;
import org.graalvm.word.Pointer;
import org.graalvm.word.UnsignedWord;
import org.graalvm.word.WordFactory;

import com.oracle.svm.core.FrameAccess;
import com.oracle.svm.core.NeverInline;
import com.oracle.svm.core.Uninterruptible;
import com.oracle.svm.core.UnmanagedMemoryUtil;
import com.oracle.svm.core.collections.AbstractUninterruptibleHashtable;
import com.oracle.svm.core.collections.UninterruptibleEntry;
import com.oracle.svm.core.deopt.DeoptimizationSupport;
import com.oracle.svm.core.headers.LibC;
import com.oracle.svm.core.jdk.UninterruptibleUtils;
import com.oracle.svm.core.jfr.sampler.JfrExecutionSampler;
import com.oracle.svm.core.jfr.traceid.JfrTraceIdEpoch;
import com.oracle.svm.core.jfr.utils.JfrVisited;
import com.oracle.svm.core.locks.VMMutex;
import com.oracle.svm.core.sampler.SamplerSampleWriter;
import com.oracle.svm.core.sampler.SamplerSampleWriterData;
import com.oracle.svm.core.sampler.SamplerSampleWriterDataAccess;
import com.oracle.svm.core.sampler.SamplerStackWalkVisitor;
import com.oracle.svm.core.snippets.KnownIntrinsics;
import com.oracle.svm.core.stack.JavaStackWalker;

import com.oracle.svm.core.code.CodeInfo;
import com.oracle.svm.core.code.CodeInfoAccess;
import com.oracle.svm.core.code.CodeInfoDecoder.FrameInfoCursor;
import com.oracle.svm.core.code.CodeInfoTable;
import com.oracle.svm.core.code.FrameInfoQueryResult;
import com.oracle.svm.core.code.UntetheredCodeInfo;
import com.oracle.svm.core.jfr.events.ExecutionSampleEvent;
import com.oracle.svm.core.util.VMError;
import com.oracle.svm.core.sampler.SamplerBuffer;

/**
 * Repository that collects all metadata about stacktraces.
 */
public class JfrStackTraceRepository implements JfrRepository {
    /** This value is used by multiple threads but only by a single thread at a time. */
    private static final FrameInfoCursor FRAME_INFO_CURSOR = new FrameInfoCursor();
    private static final int DEFAULT_STACK_DEPTH = 64;
    private static final int MIN_STACK_DEPTH = 1;
    private static final int MAX_STACK_DEPTH = 2048;

    private final VMMutex mutex;
    private final JfrStackTraceEpochData epochData0;
    private final JfrStackTraceEpochData epochData1;

    private int stackTraceDepth;

    @Platforms(Platform.HOSTED_ONLY.class)
    JfrStackTraceRepository() {
        this.mutex = new VMMutex("jfrStackTraceRepository");
        this.epochData0 = new JfrStackTraceEpochData();
        this.epochData1 = new JfrStackTraceEpochData();
        this.stackTraceDepth = DEFAULT_STACK_DEPTH;
    }

    public void setStackTraceDepth(int value) {
        stackTraceDepth = UninterruptibleUtils.Math.clamp(value, MIN_STACK_DEPTH, MAX_STACK_DEPTH);
    }

    @Uninterruptible(reason = "Called from uninterruptible code.", mayBeInlined = true)
    public int getStackTraceDepth() {
        return stackTraceDepth;
    }

    public void teardown() {
        epochData0.teardown();
        epochData1.teardown();
    }

    @NeverInline("Starting a stack walk in the caller frame.")
    @Uninterruptible(reason = "Result is only valid until epoch changes.", callerMustBe = true)
    public long getStackTraceId(int skipCount) {
        if (DeoptimizationSupport.enabled()) {
            /* Stack traces are not supported if JIT compilation is used (GR-43686). */
            return 0;
        }

        /*
         * JFR stack traces use the same thread-local buffers as the execution sampler. So, we need
         * to prevent the sampler from modifying the buffer, while it is used by the code below.
         */
        JfrExecutionSampler.singleton().preventSamplingInCurrentThread();
        try {
            /* Try to walk the stack. */
            SamplerSampleWriterData data = StackValue.get(SamplerSampleWriterData.class);
            if (SamplerSampleWriterDataAccess.initialize(data, skipCount, true)) {
                JfrThreadLocal.setSamplerWriterData(data);
                try {
                    SamplerSampleWriter.begin(data);
                    Pointer sp = KnownIntrinsics.readCallerStackPointer();
                    CodePointer ip = FrameAccess.singleton().readReturnAddress(sp);
                    SamplerStackWalkVisitor visitor = ImageSingletons.lookup(SamplerStackWalkVisitor.class);
                    if (JavaStackWalker.walkCurrentThread(sp, ip, visitor) || data.getTruncated()) {
                        return storeDeduplicatedStackTrace(data);
                    }
                } finally {
                    JfrThreadLocal.setSamplerWriterData(WordFactory.nullPointer());
                }
            }
            return 0L;
        } finally {
            JfrExecutionSampler.singleton().allowSamplingInCurrentThread();
        }
    }

    @Uninterruptible(reason = "Result is only valid until epoch changes.", callerMustBe = true)
    private long storeDeduplicatedStackTrace(SamplerSampleWriterData data) {
        if (SamplerSampleWriter.isValid(data)) {
            /* There is a valid stack trace in the buffer, so deduplicate and store it. */
            Pointer start = data.getStartPos().add(SamplerSampleWriter.getHeaderSize());
            UnsignedWord size = data.getCurrentPos().subtract(start);

            CIntPointer statusPtr = StackValue.get(CIntPointer.class);
            JfrStackTraceTableEntry epochSpecificEntry = getOrPutStackTrace(start, size, data.getHashCode(), statusPtr);
            if (epochSpecificEntry.isNonNull()) {
                /* Only commit the data in the thread-local buffer if it is new data. */
                if (statusPtr.read() == JfrStackTraceTableEntryStatus.INSERTED) {
                    boolean success = SamplerSampleWriter.end(data, SamplerSampleWriter.JFR_STACK_TRACE_END);
                    assert success : "must succeed because data was valid earlier";
                }
                return epochSpecificEntry.getId();
            }
        }
        return 0L;
    }

    /**
     * If the same stack trace already exists in the repository, then this method returns the
     * matching {@link JfrStackTraceTableEntry entry}. Otherwise, it tries to add the stack trace to
     * the repository. If this is successful, then the newly added entry is returned. Otherwise,
     * null is returned.
     *
     * NOTE: the returned value is only valid until the JFR epoch changes. So, this method may only
     * be used from uninterruptible code.
     */
    @Uninterruptible(reason = "Locking without transition and result is only valid until epoch changes.", callerMustBe = true)
    public JfrStackTraceTableEntry getOrPutStackTrace(Pointer start, UnsignedWord size, int hashCode, CIntPointer statusPtr) {
        mutex.lockNoTransition();
        try {
            return getOrPutStackTrace0(start, size, hashCode, statusPtr);
        } finally {
            mutex.unlock();
        }
    }

    @Uninterruptible(reason = "Locking without transition and result is only valid until epoch changes.", callerMustBe = true)
    private JfrStackTraceTableEntry getOrPutStackTrace0(Pointer start, UnsignedWord size, int hashCode, CIntPointer statusPtr) {
        assert size.rawValue() == (int) size.rawValue();

        JfrStackTraceTableEntry entry = StackValue.get(JfrStackTraceTableEntry.class);
        entry.setHash(hashCode);
        entry.setSize((int) size.rawValue());
        entry.setRawStackTrace(start);
        entry.setSerialized(false);

        JfrStackTraceEpochData epochData = getEpochData(false);
        JfrStackTraceTableEntry result = (JfrStackTraceTableEntry) epochData.table.get(entry);
        if (result.isNonNull()) {
            /* There is an existing stack trace. */
            int status = result.getSerialized() ? JfrStackTraceTableEntryStatus.EXISTING_SERIALIZED : JfrStackTraceTableEntryStatus.EXISTING_RAW;
            statusPtr.write(status);
            return result;
        } else {
            /*
             * Insert a new entry into the hashtable. We need to copy the raw stacktrace data from
             * the thread-local buffer to the C heap because the thread-local buffer will be
             * overwritten or freed at some point.
             */
            Pointer to = ImageSingletons.lookup(UnmanagedMemorySupport.class).malloc(size);
            if (to.isNonNull()) {
                UnmanagedMemoryUtil.copy(start, to, size);
                entry.setRawStackTrace(to);

                JfrStackTraceTableEntry newEntry = (JfrStackTraceTableEntry) epochData.table.getOrPut(entry);
                if (newEntry.isNonNull()) {
                    statusPtr.write(JfrStackTraceTableEntryStatus.INSERTED);
                    return newEntry;
                }

                /* Hashtable entry allocation failed. */
                ImageSingletons.lookup(UnmanagedMemorySupport.class).free(to);
            }

            /* Some allocation failed. */
            statusPtr.write(JfrStackTraceTableEntryStatus.INSERT_FAILED);
            return WordFactory.nullPointer();
        }
    }

    @Uninterruptible(reason = "Locking without transition and result is only valid until epoch changes.", callerMustBe = true)
    private void commitSerializedStackTrace(JfrStackTraceTableEntry entry) {
        entry.setSerialized(true);
        getEpochData(false).unflushedEntries++;
    }

    @Override
    @Uninterruptible(reason = "Locking without transition requires that the whole critical section is uninterruptible.")
    public int write(JfrChunkWriter writer, boolean flushpoint) {
        int result = EMPTY;
        mutex.lockNoTransition();
        try {
            JfrStackTraceEpochData epochData = getEpochData(!flushpoint);
            int count = epochData.unflushedEntries;
            if (count != 0) {
                writer.writeCompressedLong(JfrType.StackTrace.getId());
                writer.writeCompressedInt(count);
                writer.write(epochData.buffer);
<<<<<<< HEAD
                result = NON_EMPTY;
            }
            epochData.clear(flushpoint);
            return result;
=======
            }
            epochData.clear(flushpoint);
            return count == 0 ? EMPTY : NON_EMPTY;
>>>>>>> c994e04b
        } finally {
            mutex.unlock();
        }
    }

    @Uninterruptible(reason = "Result is only valid until epoch changes.", callerMustBe = true)
    private JfrStackTraceEpochData getEpochData(boolean previousEpoch) {
        boolean epoch = previousEpoch ? JfrTraceIdEpoch.getInstance().previousEpoch() : JfrTraceIdEpoch.getInstance().currentEpoch();
        return epoch ? epochData0 : epochData1;
    }

    /** Returns null if the buffer allocation failed. */
    @Uninterruptible(reason = "Result is only valid until epoch changes.", callerMustBe = true)
    private JfrBuffer getCurrentBuffer() {
        JfrStackTraceEpochData epochData = getEpochData(false);
        if (epochData.buffer.isNull()) {
            epochData.buffer = JfrBufferAccess.allocate(JfrBufferType.C_HEAP);
        }
        return epochData.buffer;
    }

    @Uninterruptible(reason = "Prevent epoch change.", callerMustBe = true)
    private void setCurrentBuffer(JfrBuffer value) {
        getEpochData(false).buffer = value;
    }

    /**
     * Each entry contains raw stack trace data (i.e., a sequence of instruction pointers, without
     * any metadata).
     */
    @RawStructure
    public interface JfrStackTraceTableEntry extends JfrVisited {
        @RawField
        Pointer getRawStackTrace();

        @RawField
        void setRawStackTrace(Pointer pointer);

        @RawField
        int getSize();

        @RawField
        void setSize(int size);

        @RawField
        boolean getSerialized();

        @RawField
        void setSerialized(boolean serialized);
    }

    public static final class JfrStackTraceTable extends AbstractUninterruptibleHashtable {
        private long nextId;

        @Override
        @Uninterruptible(reason = "Called from uninterruptible code.", mayBeInlined = true)
        protected JfrStackTraceTableEntry[] createTable(int size) {
            return new JfrStackTraceTableEntry[size];
        }

        @Override
        @Uninterruptible(reason = "Called from uninterruptible code.", mayBeInlined = true)
        protected boolean isEqual(UninterruptibleEntry a, UninterruptibleEntry b) {
            JfrStackTraceTableEntry entry1 = (JfrStackTraceTableEntry) a;
            JfrStackTraceTableEntry entry2 = (JfrStackTraceTableEntry) b;
            /* We explicitly ignore the field 'serialized' because its value can change. */
            return entry1.getSize() == entry2.getSize() && LibC.memcmp(entry1.getRawStackTrace(), entry2.getRawStackTrace(), WordFactory.unsigned(entry1.getSize())) == 0;
        }

        @Override
        @Uninterruptible(reason = "Called from uninterruptible code.", mayBeInlined = true)
        protected UninterruptibleEntry copyToHeap(UninterruptibleEntry valueOnStack) {
            JfrStackTraceTableEntry result = (JfrStackTraceTableEntry) copyToHeap(valueOnStack, SizeOf.unsigned(JfrStackTraceTableEntry.class));
            if (result.isNonNull()) {
                result.setId(++nextId);
            }
            return result;
        }

        @Override
        @Uninterruptible(reason = "Called from uninterruptible code.", mayBeInlined = true)
        protected void free(UninterruptibleEntry entry) {
            JfrStackTraceTableEntry stackTraceEntry = (JfrStackTraceTableEntry) entry;
            /* The base method will free only the entry itself, not the pointer with stacktrace. */
            ImageSingletons.lookup(UnmanagedMemorySupport.class).free(stackTraceEntry.getRawStackTrace());
            super.free(entry);
        }
    }

    public static class JfrStackTraceTableEntryStatus {
        /* There was no existing entry in the hashtable, so a new entry was inserted. */
        public static final int INSERTED = 1;
        /* There was an existing entry for a raw stack trace in the hashtable. */
        public static final int EXISTING_RAW = INSERTED << 1;
        /* There was an existing entry for a serialized stack trace in the hashtable. */
        public static final int EXISTING_SERIALIZED = EXISTING_RAW << 1;
        /* Some error occurred while trying to insert a new entry into the hashtable. */
        public static final int INSERT_FAILED = EXISTING_SERIALIZED << 1;
    }

    private static class JfrStackTraceEpochData {
        private final JfrStackTraceTable table;
        private int unflushedEntries;
        private JfrBuffer buffer;

        @Platforms(Platform.HOSTED_ONLY.class)
        JfrStackTraceEpochData() {
            this.table = new JfrStackTraceTable();
            this.unflushedEntries = 0;
        }

        @Uninterruptible(reason = "May write current epoch data.")
        void clear(boolean flushpoint) {
            if (!flushpoint) {
                table.clear();
            }
            unflushedEntries = 0;
            JfrBufferAccess.reinitialize(buffer);
        }

        @Uninterruptible(reason = "Called from uninterruptible code.", mayBeInlined = true)
        void teardown() {
            table.teardown();
            unflushedEntries = 0;
            JfrBufferAccess.free(buffer);
            buffer = WordFactory.nullPointer();
        }
    }

    @Uninterruptible(reason = "Prevent JFR recording and epoch change.")
    public void serializeStackTraces(SamplerBuffer rawStackTraceBuffer, boolean flushpoint) {

        mutex.lockNoTransition();
        try {
            assert rawStackTraceBuffer.isNonNull();

            Pointer end = rawStackTraceBuffer.getPos();
            Pointer current = rawStackTraceBuffer.getSerializedPos();
            assert current.belowOrEqual(end);

            while (current.belowThan(end)) {
                Pointer entryStart = current;
                assert entryStart.unsignedRemainder(Long.BYTES).equal(0);

                /* Sample hash. */
                int sampleHash = current.readInt(0);
                current = current.add(Integer.BYTES);

                /* Is truncated. */
                boolean isTruncated = current.readInt(0) == 1;
                current = current.add(Integer.BYTES);

                /* Sample size, excluding the header and the end marker. */
                int sampleSize = current.readInt(0);
                current = current.add(Integer.BYTES);

                /* Padding. */
                current = current.add(Integer.BYTES);

                /* Tick. */
                long sampleTick = current.readLong(0);
                current = current.add(Long.BYTES);

                /* Event thread. */
                long threadId = current.readLong(0);
                current = current.add(Long.BYTES);

                /* Thread state. */
                long threadState = current.readLong(0);
                current = current.add(Long.BYTES);

                assert current.subtract(entryStart).equal(SamplerSampleWriter.getHeaderSize());

                CIntPointer statusPtr = StackValue.get(CIntPointer.class);
                JfrStackTraceTableEntry entry = getOrPutStackTrace0(current, WordFactory.unsigned(sampleSize), sampleHash, statusPtr);
                long stackTraceId = entry.isNull() ? 0 : entry.getId();

                int status = statusPtr.read();
                if (status == JfrStackTraceTableEntryStatus.INSERTED || status == JfrStackTraceTableEntryStatus.EXISTING_RAW) {
                    /* Walk the IPs and serialize the stacktrace. */
                    assert current.add(sampleSize).belowThan(end);
                    boolean serialized = serializeStackTrace(current, sampleSize, isTruncated, stackTraceId);
                    if (serialized) {
                        commitSerializedStackTrace(entry);
                    }
                } else {
                    /* Processing is not needed: skip the rest of the data. */
                    assert status == JfrStackTraceTableEntryStatus.EXISTING_SERIALIZED || status == JfrStackTraceTableEntryStatus.INSERT_FAILED;
                }
                current = current.add(sampleSize);

                /*
                 * Emit an event depending on the end marker of the raw stack trace. This needs to
                 * be done here because the sampler can't emit the event directly.
                 */
                long endMarker = current.readLong(0);
                if (endMarker == SamplerSampleWriter.EXECUTION_SAMPLE_END) {
                    if (stackTraceId != 0) {
                        ExecutionSampleEvent.writeExecutionSample(sampleTick, threadId, stackTraceId, threadState);
                    } else {
                        JfrThreadLocal.increaseMissedSamples();
                    }
                } else {
                    assert endMarker == SamplerSampleWriter.JFR_STACK_TRACE_END;
                }
                current = current.add(SamplerSampleWriter.END_MARKER_SIZE);
            }
            rawStackTraceBuffer.setSerializedPos(end);
        } finally {
            mutex.unlock();
        }
    }

    @Uninterruptible(reason = "Prevent JFR recording and epoch change.")
    private boolean serializeStackTrace(Pointer rawStackTrace, int sampleSize, boolean isTruncated, long stackTraceId) {
        assert sampleSize % Long.BYTES == 0;

        JfrBuffer targetBuffer = getCurrentBuffer();
        if (targetBuffer.isNull()) {
            return false;
        }

        /*
         * One IP may correspond to multiple Java-level stack frames. We need to precompute the
         * number of stack trace elements because the count can't be patched later on
         * (JfrNativeEventWriter.putInt() would not necessarily reserve enough bytes).
         */
        int numStackTraceElements = visitRawStackTrace(rawStackTrace, sampleSize, WordFactory.nullPointer());
        if (numStackTraceElements == 0) {
            return false;
        }

        JfrNativeEventWriterData data = StackValue.get(JfrNativeEventWriterData.class);
        JfrNativeEventWriterDataAccess.initialize(data, targetBuffer);
        JfrNativeEventWriter.putLong(data, stackTraceId);
        JfrNativeEventWriter.putBoolean(data, isTruncated);
        JfrNativeEventWriter.putInt(data, numStackTraceElements);
        visitRawStackTrace(rawStackTrace, sampleSize, data);
        boolean success = JfrNativeEventWriter.commit(data);

        /* Buffer can get replaced with a larger one. */
        setCurrentBuffer(data.getJfrBuffer());
        return success;
    }

    @Uninterruptible(reason = "Prevent JFR recording and epoch change.")
    private int visitRawStackTrace(Pointer rawStackTrace, int sampleSize, JfrNativeEventWriterData data) {
        int numStackTraceElements = 0;
        Pointer rawStackTraceEnd = rawStackTrace.add(sampleSize);
        Pointer ipPtr = rawStackTrace;
        while (ipPtr.belowThan(rawStackTraceEnd)) {
            long ip = ipPtr.readLong(0);
            numStackTraceElements += visitFrame(data, ip);
            ipPtr = ipPtr.add(Long.BYTES);
        }
        return numStackTraceElements;
    }

    @Uninterruptible(reason = "Prevent JFR recording, epoch change, and that the GC frees the CodeInfo.")
    private int visitFrame(JfrNativeEventWriterData data, long address) {
        CodePointer ip = WordFactory.pointer(address);
        UntetheredCodeInfo untetheredInfo = CodeInfoTable.lookupCodeInfo(ip);
        if (untetheredInfo.isNull()) {
            /* Unknown frame. Must not happen for AOT-compiled code. */
            VMError.shouldNotReachHere("Stack walk must walk only frames of known code.");
        }

        Object tether = CodeInfoAccess.acquireTether(untetheredInfo);
        CodeInfo tetheredCodeInfo = CodeInfoAccess.convert(untetheredInfo, tether);
        try {
            return visitFrame(data, tetheredCodeInfo, ip);
        } finally {
            CodeInfoAccess.releaseTether(untetheredInfo, tether);
        }
    }

    @Uninterruptible(reason = "Prevent JFR recording and epoch change.")
    private int visitFrame(JfrNativeEventWriterData data, CodeInfo codeInfo, CodePointer ip) {
        int numStackTraceElements = 0;
        FRAME_INFO_CURSOR.initialize(codeInfo, ip);
        while (FRAME_INFO_CURSOR.advance()) {
            if (data.isNonNull()) {
                FrameInfoQueryResult frame = FRAME_INFO_CURSOR.get();
                serializeStackTraceElement(data, frame);
            }
            numStackTraceElements++;
        }
        return numStackTraceElements;
    }

    @Uninterruptible(reason = "Prevent JFR recording and epoch change.")
    private void serializeStackTraceElement(JfrNativeEventWriterData data, FrameInfoQueryResult stackTraceElement) {
        long methodId = SubstrateJVM.getMethodRepo().getMethodId(stackTraceElement.getSourceClass(), stackTraceElement.getSourceMethodName(), stackTraceElement.getMethodId());
        JfrNativeEventWriter.putLong(data, methodId);
        JfrNativeEventWriter.putInt(data, stackTraceElement.getSourceLineNumber());
        JfrNativeEventWriter.putInt(data, stackTraceElement.getBci());
        JfrNativeEventWriter.putLong(data, JfrFrameType.FRAME_AOT_COMPILED.getId());
    }
}<|MERGE_RESOLUTION|>--- conflicted
+++ resolved
@@ -235,7 +235,6 @@
     @Override
     @Uninterruptible(reason = "Locking without transition requires that the whole critical section is uninterruptible.")
     public int write(JfrChunkWriter writer, boolean flushpoint) {
-        int result = EMPTY;
         mutex.lockNoTransition();
         try {
             JfrStackTraceEpochData epochData = getEpochData(!flushpoint);
@@ -244,16 +243,9 @@
                 writer.writeCompressedLong(JfrType.StackTrace.getId());
                 writer.writeCompressedInt(count);
                 writer.write(epochData.buffer);
-<<<<<<< HEAD
-                result = NON_EMPTY;
-            }
-            epochData.clear(flushpoint);
-            return result;
-=======
             }
             epochData.clear(flushpoint);
             return count == 0 ? EMPTY : NON_EMPTY;
->>>>>>> c994e04b
         } finally {
             mutex.unlock();
         }
