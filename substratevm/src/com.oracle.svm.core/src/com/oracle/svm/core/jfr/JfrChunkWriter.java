/*
 * Copyright (c) 2023, 2023, Oracle and/or its affiliates. All rights reserved.
 * DO NOT ALTER OR REMOVE COPYRIGHT NOTICES OR THIS FILE HEADER.
 *
 * This code is free software; you can redistribute it and/or modify it
 * under the terms of the GNU General Public License version 2 only, as
 * published by the Free Software Foundation.  Oracle designates this
 * particular file as subject to the "Classpath" exception as provided
 * by Oracle in the LICENSE file that accompanied this code.
 *
 * This code is distributed in the hope that it will be useful, but WITHOUT
 * ANY WARRANTY; without even the implied warranty of MERCHANTABILITY or
 * FITNESS FOR A PARTICULAR PURPOSE.  See the GNU General Public License
 * version 2 for more details (a copy is included in the LICENSE file that
 * accompanied this code).
 *
 * You should have received a copy of the GNU General Public License version
 * 2 along with this work; if not, write to the Free Software Foundation,
 * Inc., 51 Franklin St, Fifth Floor, Boston, MA 02110-1301 USA.
 *
 * Please contact Oracle, 500 Oracle Parkway, Redwood Shores, CA 94065 USA
 * or visit www.oracle.com if you need additional information or have any
 * questions.
 */
package com.oracle.svm.core.jfr;

public interface JfrChunkWriter extends JfrUnlockedChunkWriter {

    void unlock();

    long getChunkStartNanos();

<<<<<<< HEAD
import com.oracle.svm.core.Uninterruptible;
import com.oracle.svm.core.heap.VMOperationInfos;
import com.oracle.svm.core.jfr.traceid.JfrTraceIdEpoch;
import com.oracle.svm.core.locks.VMMutex;
import com.oracle.svm.core.os.RawFileOperationSupport;
import com.oracle.svm.core.os.RawFileOperationSupport.FileAccessMode;
import com.oracle.svm.core.os.RawFileOperationSupport.FileCreationMode;
import com.oracle.svm.core.os.RawFileOperationSupport.RawFileDescriptor;
import com.oracle.svm.core.sampler.SamplerBuffersAccess;
import com.oracle.svm.core.jfr.sampler.JfrExecutionSampler;
import com.oracle.svm.core.jfr.sampler.JfrRecurringCallbackExecutionSampler;
import com.oracle.svm.core.thread.JavaVMOperation;
import com.oracle.svm.core.thread.VMOperation;
import com.oracle.svm.core.thread.VMOperationControl;
import com.oracle.svm.core.thread.VMThreads;

/**
 * This class is used when writing the in-memory JFR data to a file. For all operations, except
 * those listed in {@link JfrUnlockedChunkWriter}, it is necessary to acquire the {@link #lock}
 * before invoking the operation.
 *
 * If an operation needs both a safepoint and the lock, then it is necessary to acquire the lock
 * outside of the safepoint. Otherwise, this will result in deadlocks as other threads may hold the
 * lock while they are paused at a safepoint.
 */
public final class JfrChunkWriter implements JfrUnlockedChunkWriter {
    public static final byte[] FILE_MAGIC = {'F', 'L', 'R', '\0'};
    public static final short JFR_VERSION_MAJOR = 2;
    public static final short JFR_VERSION_MINOR = 1;
    private static final int CHUNK_SIZE_OFFSET = 8;
    private static final int FILE_STATE_OFFSET = 64;
    private static final byte COMPLETE = 0;
    private static final short FLAG_COMPRESSED_INTS = 0b01;
    private static final short FLAG_CHUNK_FINAL = 0b10;

    private final VMMutex lock;
    private final JfrGlobalMemory globalMemory;
    private final JfrMetadata metadata;
    private final JfrRepository[] flushCheckpointRepos;
    private final JfrRepository[] threadCheckpointRepos;
    private final boolean compressedInts;

    private long notificationThreshold;

    private String filename;
    private RawFileDescriptor fd;
    private long chunkStartTicks;
    private long chunkStartNanos;
    private byte nextGeneration;
    private boolean newChunk;
    private boolean isFinal;
    private long lastMetadataId;
    private long metadataPosition;
    private long lastCheckpointOffset;

    @Platforms(Platform.HOSTED_ONLY.class)
    public JfrChunkWriter(JfrGlobalMemory globalMemory, JfrStackTraceRepository stackTraceRepo, JfrMethodRepository methodRepo, JfrTypeRepository typeRepo, JfrSymbolRepository symbolRepo,
                    JfrThreadRepository threadRepo) {
        this.lock = new VMMutex("jfrChunkWriter");
        this.globalMemory = globalMemory;
        this.metadata = new JfrMetadata(null);
        this.compressedInts = true;

        /*
         * Repositories earlier in the write order may reference entries of repositories later in
         * the write order. This ordering is required to prevent races during flushing without
         * changing epoch.
         */
        this.flushCheckpointRepos = new JfrRepository[]{stackTraceRepo, methodRepo, typeRepo, symbolRepo};
        this.threadCheckpointRepos = new JfrRepository[]{threadRepo};
    }

    @Override
    public void initialize(long maxChunkSize) {
        this.notificationThreshold = maxChunkSize;
    }

    @Override
    public JfrChunkWriter lock() {
        assert !VMOperation.isInProgressAtSafepoint() : "could cause deadlocks";
        lock.lock();
        return this;
    }

    public void unlock() {
        lock.unlock();
    }

    @Uninterruptible(reason = "Called from uninterruptible code.", mayBeInlined = true)
    @Override
    public boolean hasOpenFile() {
        return getFileSupport().isValid(fd);
    }

    public long getChunkStartNanos() {
        return chunkStartNanos;
    }

    public void setFilename(String filename) {
        assert lock.isOwner();
        this.filename = filename;
    }

    public void maybeOpenFile() {
        assert lock.isOwner();
        if (filename != null) {
            openFile(filename);
        }
    }

    public void openFile(String outputFile) {
        assert lock.isOwner();
        filename = outputFile;
        fd = getFileSupport().create(filename, FileCreationMode.CREATE_OR_REPLACE, FileAccessMode.READ_WRITE);

        chunkStartTicks = JfrTicks.elapsedTicks();
        chunkStartNanos = JfrTicks.currentTimeNanos();
        nextGeneration = 1;
        newChunk = true;
        isFinal = false;
        lastMetadataId = -1;
        metadataPosition = -1;
        lastCheckpointOffset = -1;

        writeFileHeader();
    }

    @Uninterruptible(reason = "Prevent safepoints as those could change the flushed position.")
    public void write(JfrBuffer buffer) {
        assert lock.isOwner();
        assert buffer.isNonNull();
        assert buffer.getBufferType() == JfrBufferType.C_HEAP || VMOperation.isInProgressAtSafepoint() || BufferNodeAccess.isLockedByCurrentThread(buffer.getNode());

        UnsignedWord unflushedSize = JfrBufferAccess.getUnflushedSize(buffer);
        if (unflushedSize.equal(0)) {
            return;
        }

        boolean success = getFileSupport().write(fd, JfrBufferAccess.getFlushedPos(buffer), unflushedSize);
        if (success) {
            JfrBufferAccess.increaseFlushedPos(buffer, unflushedSize);
        }
    }

    public void flush() {
        assert lock.isOwner();
        flushStorage(true);

        writeThreadCheckpoint(true);
        writeFlushCheckpoint(true);
        writeMetadataEvent();
        patchFileHeader(true);

        newChunk = false;
    }

    public void markChunkFinal() {
        assert lock.isOwner();
        isFinal = true;
    }

    /**
     * Write all the in-memory data to the file.
     */
    public void closeFile() {
        assert lock.isOwner();
        /*
         * Switch to a new epoch. This is done at a safepoint to ensure that we end up with
         * consistent data, even if multiple threads have JFR events in progress.
         */
        JfrChangeEpochOperation op = new JfrChangeEpochOperation();
        op.enqueue();

        /*
         * After changing the epoch, all subsequently triggered JFR events will be recorded into the
         * data structures of the new epoch. This guarantees that the data in the old epoch can be
         * persisted to a file without a safepoint.
         */

        writeThreadCheckpoint(false);
        writeFlushCheckpoint(false);
        writeMetadataEvent();
        patchFileHeader(false);

        getFileSupport().close(fd);
        filename = null;
        fd = WordFactory.nullPointer();
    }

    private void writeFileHeader() {
        /* Write the header - some data gets patched later on. */
        getFileSupport().write(fd, FILE_MAGIC);
        getFileSupport().writeShort(fd, JFR_VERSION_MAJOR);
        getFileSupport().writeShort(fd, JFR_VERSION_MINOR);
        assert getFileSupport().position(fd) == CHUNK_SIZE_OFFSET;
        getFileSupport().writeLong(fd, 0L); // chunk size
        getFileSupport().writeLong(fd, 0L); // last checkpoint offset
        getFileSupport().writeLong(fd, 0L); // metadata position
        getFileSupport().writeLong(fd, chunkStartNanos);
        getFileSupport().writeLong(fd, 0L); // durationNanos
        getFileSupport().writeLong(fd, chunkStartTicks);
        getFileSupport().writeLong(fd, JfrTicks.getTicksFrequency());
        assert getFileSupport().position(fd) == FILE_STATE_OFFSET;
        getFileSupport().writeByte(fd, getAndIncrementGeneration());
        getFileSupport().writeByte(fd, (byte) 0); // padding
        getFileSupport().writeShort(fd, computeHeaderFlags());
    }

    private void patchFileHeader(boolean flushpoint) {
        assert lock.isOwner();
        assert metadataPosition > 0;
        assert lastCheckpointOffset > 0;

        byte generation = flushpoint ? getAndIncrementGeneration() : COMPLETE;
        long currentPos = getFileSupport().position(fd);
        long durationNanos = JfrTicks.currentTimeNanos() - chunkStartNanos;

        getFileSupport().seek(fd, CHUNK_SIZE_OFFSET);
        getFileSupport().writeLong(fd, currentPos);
        getFileSupport().writeLong(fd, lastCheckpointOffset);
        getFileSupport().writeLong(fd, metadataPosition);
        getFileSupport().writeLong(fd, chunkStartNanos);
        getFileSupport().writeLong(fd, durationNanos);

        getFileSupport().seek(fd, FILE_STATE_OFFSET);
        getFileSupport().writeByte(fd, generation);
        getFileSupport().writeByte(fd, (byte) 0);
        getFileSupport().writeShort(fd, computeHeaderFlags());

        /* Move pointer back to correct position for next write. */
        getFileSupport().seek(fd, currentPos);
    }

    private short computeHeaderFlags() {
        short flags = 0;
        if (compressedInts) {
            flags |= FLAG_COMPRESSED_INTS;
        }
        if (isFinal) {
            flags |= FLAG_CHUNK_FINAL;
        }
        return flags;
    }

    private byte getAndIncrementGeneration() {
        if (nextGeneration == Byte.MAX_VALUE) {
            // Restart counter if required.
            nextGeneration = 1;
            return Byte.MAX_VALUE;
        }
        return nextGeneration++;
    }

    private void writeFlushCheckpoint(boolean flushpoint) {
        writeCheckpointEvent(JfrCheckpointType.Flush, flushCheckpointRepos, newChunk, flushpoint);
    }

    private void writeThreadCheckpoint(boolean flushpoint) {
        assert threadCheckpointRepos.length == 1 && threadCheckpointRepos[0] == SubstrateJVM.getThreadRepo();
        /* The code below is only atomic enough because the epoch can't change while flushing. */
        if (SubstrateJVM.getThreadRepo().hasUnflushedData()) {
            writeCheckpointEvent(JfrCheckpointType.Threads, threadCheckpointRepos, false, flushpoint);
        } else if (!flushpoint) {
            /* After an epoch change, the previous epoch data must be completely clear. */
            SubstrateJVM.getThreadRepo().clearPreviousEpoch();
        }
    }

    private void writeCheckpointEvent(JfrCheckpointType type, JfrRepository[] repositories, boolean writeSerializers, boolean flushpoint) {
        assert lock.isOwner();

        long start = beginEvent();
        writeCompressedLong(JfrReservedEvent.CHECKPOINT.getId());
        writeCompressedLong(JfrTicks.elapsedTicks());
        writeCompressedLong(0); // duration
        writeCompressedLong(getDeltaToLastCheckpoint(start));
        writeByte(type.getId());

        long poolCountPos = getFileSupport().position(fd);
        getFileSupport().writeInt(fd, 0); // pool count (patched below)

        int poolCount = writeSerializers ? writeSerializers() : 0;
        poolCount += writeConstantPools(repositories, flushpoint);

        long currentPos = getFileSupport().position(fd);
        getFileSupport().seek(fd, poolCountPos);
        writePaddedInt(poolCount);

        getFileSupport().seek(fd, currentPos);
        endEvent(start);

        lastCheckpointOffset = start;
    }

    private long getDeltaToLastCheckpoint(long startOfNewCheckpoint) {
        if (lastCheckpointOffset < 0) {
            return 0L;
        }
        return lastCheckpointOffset - startOfNewCheckpoint;
    }

    private int writeSerializers() {
        JfrSerializer[] serializers = JfrSerializerSupport.get().getSerializers();
        for (JfrSerializer serializer : serializers) {
            serializer.write(this);
        }
        return serializers.length;
    }

    private int writeConstantPools(JfrRepository[] repositories, boolean flushpoint) {
        int poolCount = 0;
        for (JfrRepository repo : repositories) {
            poolCount += repo.write(this, flushpoint);
        }
        return poolCount;
    }

    public void setMetadata(byte[] bytes) {
        metadata.setDescriptor(bytes);
    }

    private void writeMetadataEvent() {
        assert lock.isOwner();

        /* Only write the metadata if this is a new chunk or if it changed in the meanwhile. */
        long currentMetadataId = metadata.getCurrentMetadataId();
        if (lastMetadataId == currentMetadataId) {
            return;
        }

        long start = beginEvent();
        writeCompressedLong(JfrReservedEvent.METADATA.getId());
        writeCompressedLong(JfrTicks.elapsedTicks());
        writeCompressedLong(0); // duration
        writeCompressedLong(currentMetadataId);
        writeBytes(metadata.getDescriptor()); // payload
        endEvent(start);

        metadataPosition = start;
        lastMetadataId = currentMetadataId;
    }

    public boolean shouldRotateDisk() {
        assert lock.isOwner();
        return getFileSupport().isValid(fd) && getFileSupport().size(fd) > notificationThreshold;
    }

    @Uninterruptible(reason = "Called from uninterruptible code.", mayBeInlined = true)
    public long beginEvent() {
        long start = getFileSupport().position(fd);
        // Write a placeholder for the size. Will be patched by endEvent,
        getFileSupport().writeInt(fd, 0);
        return start;
    }

    @Uninterruptible(reason = "Called from uninterruptible code.", mayBeInlined = true)
    public void endEvent(long start) {
        long end = getFileSupport().position(fd);
        long writtenBytes = end - start;
        assert (int) writtenBytes == writtenBytes;

        getFileSupport().seek(fd, start);
        writePaddedInt(writtenBytes);
        getFileSupport().seek(fd, end);
    }

    @Uninterruptible(reason = "Called from uninterruptible code.", mayBeInlined = true)
    public void writeBoolean(boolean value) {
        assert lock.isOwner() || VMOperationControl.isDedicatedVMOperationThread() && lock.hasOwner();
        writeByte((byte) (value ? 1 : 0));
    }

    @Uninterruptible(reason = "Called from uninterruptible code.", mayBeInlined = true)
    public void writeByte(byte value) {
        assert lock.isOwner() || VMOperationControl.isDedicatedVMOperationThread() && lock.hasOwner();
        getFileSupport().writeByte(fd, value);
    }

    @Uninterruptible(reason = "Called from uninterruptible code.", mayBeInlined = true)
    public void writeBytes(byte[] values) {
        assert lock.isOwner() || VMOperationControl.isDedicatedVMOperationThread() && lock.hasOwner();
        getFileSupport().write(fd, values);
    }

    @Uninterruptible(reason = "Called from uninterruptible code.", mayBeInlined = true)
    public void writeCompressedInt(int value) {
        assert lock.isOwner() || VMOperationControl.isDedicatedVMOperationThread() && lock.hasOwner();
        writeCompressedLong(value & 0xFFFFFFFFL);
    }

    @Uninterruptible(reason = "Called from uninterruptible code.", mayBeInlined = true)
    public void writePaddedInt(long value) {
        assert lock.isOwner() || VMOperationControl.isDedicatedVMOperationThread() && lock.hasOwner();
        assert (int) value == value;
        getFileSupport().writeInt(fd, JfrNativeEventWriter.makePaddedInt((int) value));
    }

    @Uninterruptible(reason = "Called from uninterruptible code.", mayBeInlined = true)
    public void writeCompressedLong(long value) {
        assert lock.isOwner() || VMOperationControl.isDedicatedVMOperationThread() && lock.hasOwner();
        long v = value;
        if ((v & ~0x7FL) == 0L) {
            getFileSupport().writeByte(fd, (byte) v); // 0-6
            return;
        }
        getFileSupport().writeByte(fd, (byte) (v | 0x80L)); // 0-6
        v >>>= 7;
        if ((v & ~0x7FL) == 0L) {
            getFileSupport().writeByte(fd, (byte) v); // 7-13
            return;
        }
        getFileSupport().writeByte(fd, (byte) (v | 0x80L)); // 7-13
        v >>>= 7;
        if ((v & ~0x7FL) == 0L) {
            getFileSupport().writeByte(fd, (byte) v); // 14-20
            return;
        }
        getFileSupport().writeByte(fd, (byte) (v | 0x80L)); // 14-20
        v >>>= 7;
        if ((v & ~0x7FL) == 0L) {
            getFileSupport().writeByte(fd, (byte) v); // 21-27
            return;
        }
        getFileSupport().writeByte(fd, (byte) (v | 0x80L)); // 21-27
        v >>>= 7;
        if ((v & ~0x7FL) == 0L) {
            getFileSupport().writeByte(fd, (byte) v); // 28-34
            return;
        }
        getFileSupport().writeByte(fd, (byte) (v | 0x80L)); // 28-34
        v >>>= 7;
        if ((v & ~0x7FL) == 0L) {
            getFileSupport().writeByte(fd, (byte) v); // 35-41
            return;
        }
        getFileSupport().writeByte(fd, (byte) (v | 0x80L)); // 35-41
        v >>>= 7;
        if ((v & ~0x7FL) == 0L) {
            getFileSupport().writeByte(fd, (byte) v); // 42-48
            return;
        }
        getFileSupport().writeByte(fd, (byte) (v | 0x80L)); // 42-48
        v >>>= 7;

        if ((v & ~0x7FL) == 0L) {
            getFileSupport().writeByte(fd, (byte) v); // 49-55
            return;
        }
        getFileSupport().writeByte(fd, (byte) (v | 0x80L)); // 49-55
        getFileSupport().writeByte(fd, (byte) (v >>> 7)); // 56-63, last byte as is.
    }

    @Fold
    static RawFileOperationSupport getFileSupport() {
        return RawFileOperationSupport.bigEndian();
    }

    public void writeString(String str) {
        if (str.isEmpty()) {
            getFileSupport().writeByte(fd, StringEncoding.EMPTY_STRING.getValue());
        } else {
            byte[] bytes = str.getBytes(StandardCharsets.UTF_8);
            getFileSupport().writeByte(fd, StringEncoding.UTF8_BYTE_ARRAY.getValue());
            writeCompressedInt(bytes.length);
            getFileSupport().write(fd, bytes);
        }
    }

    /**
     * While serializing the stack trace data from the active buffers of other threads, we need to
     * ensure there are no races with the recurring callback or SIGPROF-based samplers which could
     * modify {@code SamplerBufferPool#fullBuffers} and {@code SamplerBufferPool#availableBuffers}.
     * For the {@link JfrRecurringCallbackExecutionSampler}, it is sufficient to mark this method as
     * uninterruptible to prevent execution of the recurring callbacks. If the SIGPROF-based sampler
     * is used, the signal handler may still be executed at any time for any thread (including the
     * current thread). To prevent races, we need to ensure that there are no threads that execute
     * the SIGPROF handler while we are processing sampler buffers.
     */
    @Uninterruptible(reason = "Prevent JFR recording.")
    private static void processSamplerBuffers() {
        JfrExecutionSampler.singleton().disallowThreadsInSamplerCode();
        SamplerBuffersAccess.processActiveBuffers();
        SamplerBuffersAccess.processFullBuffers();
        JfrExecutionSampler.singleton().allowThreadsInSamplerCode();
    }

    @Uninterruptible(reason = "Prevent pollution of the current thread's thread local JFR buffer.")
    private void flushStorage(boolean flushpoint) {
        if (!flushpoint) {
            // Order first so events emitted during processing remain with the correct chunk.
            processSamplerBuffers();
        }

        traverseThreadLocalBuffers(getJavaBufferList(), flushpoint);
        traverseThreadLocalBuffers(getNativeBufferList(), flushpoint);

        flushGlobalMemory(flushpoint);

        if (flushpoint) {
            // Order last because events in JFR buffers can reference data in sampler buffers.
            processSamplerBuffers();
        }
    }

    @Uninterruptible(reason = "Locking without transition requires that the whole critical section is uninterruptible.")
    private void traverseThreadLocalBuffers(JfrBufferList list, boolean flushpoint) {
        BufferNode node = list.getHead();
        BufferNode prev = WordFactory.nullPointer();

        while (node.isNonNull()) {
            BufferNode next = node.getNext();
            boolean lockAcquired = BufferNodeAccess.tryLock(node);
            if (lockAcquired) {
                JfrBuffer buffer = BufferNodeAccess.getJfrBuffer(node);
                if (buffer.isNull()) {
                    list.removeNode(node, prev);
                    BufferNodeAccess.free(node);
                    node = next;
                    continue;
                }

                try {
                    if (flushpoint) {
                        /*
                         * I/O operations may be slow, so this flushes to the global buffers instead
                         * of writing to disk directly. This mitigates the risk of acquiring the
                         * thread-local buffers for too long.
                         */
                        SubstrateJVM.getGlobalMemory().write(buffer, true);
                    } else {
                        write(buffer);
                    }
                    /*
                     * The flushed position is modified in the calls above. We do *not* reinitialize
                     * the thread-local buffers as the individual threads will handle space
                     * reclamation on their own time.
                     */
                } finally {
                    BufferNodeAccess.unlock(node);
                }
            }
=======
    void setFilename(String filename);

    void maybeOpenFile();
>>>>>>> 2e61c28a

    void openFile(String outputFile);

<<<<<<< HEAD
    @Uninterruptible(reason = "Locking without transition requires that the whole critical section is uninterruptible.")
    private void flushGlobalMemory(boolean flushpoint) {
        JfrBufferList buffers = globalMemory.getBuffers();
        BufferNode node = buffers.getHead();
        while (node.isNonNull()) {
            boolean lockAcquired = BufferNodeAccess.tryLock(node);
            if (lockAcquired) {
                try {
                    JfrBuffer buffer = BufferNodeAccess.getJfrBuffer(node);
                    write(buffer);
                    JfrBufferAccess.reinitialize(buffer);
                } finally {
                    BufferNodeAccess.unlock(node);
                }
            }
            assert lockAcquired || flushpoint;
            node = node.getNext();
        }
    }
=======
    void write(JfrBuffer buffer);
>>>>>>> 2e61c28a

    void flush();

    void markChunkFinal();

    void closeFile();

    void setMetadata(byte[] bytes);

    boolean shouldRotateDisk();

    long beginEvent();

    void endEvent(long start);

<<<<<<< HEAD
        /**
         * We need to ensure that all JFR events that are triggered by the current thread are
         * recorded for the next epoch. Otherwise, those JFR events could pollute the data that we
         * currently try to persist. To ensure that, we must uninterruptedly flush all data that is
         * currently in-flight.
         */
        @Uninterruptible(reason = "Prevent pollution of the current thread's thread local JFR buffer.")
        private void changeEpoch() {
            flushStorage(false);
=======
    void writeBoolean(boolean value);
>>>>>>> 2e61c28a

    void writeByte(byte value);

    void writeBytes(byte[] values);

<<<<<<< HEAD
            // Now that the epoch changed, re-register all running threads for the new epoch.
            SubstrateJVM.getThreadRepo().registerRunningThreads();
        }
    }
=======
    void writeCompressedInt(int value);

    void writePaddedInt(long value);

    void writeCompressedLong(long value);

    void writeString(String str);
>>>>>>> 2e61c28a
}<|MERGE_RESOLUTION|>--- conflicted
+++ resolved
@@ -30,579 +30,13 @@
 
     long getChunkStartNanos();
 
-<<<<<<< HEAD
-import com.oracle.svm.core.Uninterruptible;
-import com.oracle.svm.core.heap.VMOperationInfos;
-import com.oracle.svm.core.jfr.traceid.JfrTraceIdEpoch;
-import com.oracle.svm.core.locks.VMMutex;
-import com.oracle.svm.core.os.RawFileOperationSupport;
-import com.oracle.svm.core.os.RawFileOperationSupport.FileAccessMode;
-import com.oracle.svm.core.os.RawFileOperationSupport.FileCreationMode;
-import com.oracle.svm.core.os.RawFileOperationSupport.RawFileDescriptor;
-import com.oracle.svm.core.sampler.SamplerBuffersAccess;
-import com.oracle.svm.core.jfr.sampler.JfrExecutionSampler;
-import com.oracle.svm.core.jfr.sampler.JfrRecurringCallbackExecutionSampler;
-import com.oracle.svm.core.thread.JavaVMOperation;
-import com.oracle.svm.core.thread.VMOperation;
-import com.oracle.svm.core.thread.VMOperationControl;
-import com.oracle.svm.core.thread.VMThreads;
-
-/**
- * This class is used when writing the in-memory JFR data to a file. For all operations, except
- * those listed in {@link JfrUnlockedChunkWriter}, it is necessary to acquire the {@link #lock}
- * before invoking the operation.
- *
- * If an operation needs both a safepoint and the lock, then it is necessary to acquire the lock
- * outside of the safepoint. Otherwise, this will result in deadlocks as other threads may hold the
- * lock while they are paused at a safepoint.
- */
-public final class JfrChunkWriter implements JfrUnlockedChunkWriter {
-    public static final byte[] FILE_MAGIC = {'F', 'L', 'R', '\0'};
-    public static final short JFR_VERSION_MAJOR = 2;
-    public static final short JFR_VERSION_MINOR = 1;
-    private static final int CHUNK_SIZE_OFFSET = 8;
-    private static final int FILE_STATE_OFFSET = 64;
-    private static final byte COMPLETE = 0;
-    private static final short FLAG_COMPRESSED_INTS = 0b01;
-    private static final short FLAG_CHUNK_FINAL = 0b10;
-
-    private final VMMutex lock;
-    private final JfrGlobalMemory globalMemory;
-    private final JfrMetadata metadata;
-    private final JfrRepository[] flushCheckpointRepos;
-    private final JfrRepository[] threadCheckpointRepos;
-    private final boolean compressedInts;
-
-    private long notificationThreshold;
-
-    private String filename;
-    private RawFileDescriptor fd;
-    private long chunkStartTicks;
-    private long chunkStartNanos;
-    private byte nextGeneration;
-    private boolean newChunk;
-    private boolean isFinal;
-    private long lastMetadataId;
-    private long metadataPosition;
-    private long lastCheckpointOffset;
-
-    @Platforms(Platform.HOSTED_ONLY.class)
-    public JfrChunkWriter(JfrGlobalMemory globalMemory, JfrStackTraceRepository stackTraceRepo, JfrMethodRepository methodRepo, JfrTypeRepository typeRepo, JfrSymbolRepository symbolRepo,
-                    JfrThreadRepository threadRepo) {
-        this.lock = new VMMutex("jfrChunkWriter");
-        this.globalMemory = globalMemory;
-        this.metadata = new JfrMetadata(null);
-        this.compressedInts = true;
-
-        /*
-         * Repositories earlier in the write order may reference entries of repositories later in
-         * the write order. This ordering is required to prevent races during flushing without
-         * changing epoch.
-         */
-        this.flushCheckpointRepos = new JfrRepository[]{stackTraceRepo, methodRepo, typeRepo, symbolRepo};
-        this.threadCheckpointRepos = new JfrRepository[]{threadRepo};
-    }
-
-    @Override
-    public void initialize(long maxChunkSize) {
-        this.notificationThreshold = maxChunkSize;
-    }
-
-    @Override
-    public JfrChunkWriter lock() {
-        assert !VMOperation.isInProgressAtSafepoint() : "could cause deadlocks";
-        lock.lock();
-        return this;
-    }
-
-    public void unlock() {
-        lock.unlock();
-    }
-
-    @Uninterruptible(reason = "Called from uninterruptible code.", mayBeInlined = true)
-    @Override
-    public boolean hasOpenFile() {
-        return getFileSupport().isValid(fd);
-    }
-
-    public long getChunkStartNanos() {
-        return chunkStartNanos;
-    }
-
-    public void setFilename(String filename) {
-        assert lock.isOwner();
-        this.filename = filename;
-    }
-
-    public void maybeOpenFile() {
-        assert lock.isOwner();
-        if (filename != null) {
-            openFile(filename);
-        }
-    }
-
-    public void openFile(String outputFile) {
-        assert lock.isOwner();
-        filename = outputFile;
-        fd = getFileSupport().create(filename, FileCreationMode.CREATE_OR_REPLACE, FileAccessMode.READ_WRITE);
-
-        chunkStartTicks = JfrTicks.elapsedTicks();
-        chunkStartNanos = JfrTicks.currentTimeNanos();
-        nextGeneration = 1;
-        newChunk = true;
-        isFinal = false;
-        lastMetadataId = -1;
-        metadataPosition = -1;
-        lastCheckpointOffset = -1;
-
-        writeFileHeader();
-    }
-
-    @Uninterruptible(reason = "Prevent safepoints as those could change the flushed position.")
-    public void write(JfrBuffer buffer) {
-        assert lock.isOwner();
-        assert buffer.isNonNull();
-        assert buffer.getBufferType() == JfrBufferType.C_HEAP || VMOperation.isInProgressAtSafepoint() || BufferNodeAccess.isLockedByCurrentThread(buffer.getNode());
-
-        UnsignedWord unflushedSize = JfrBufferAccess.getUnflushedSize(buffer);
-        if (unflushedSize.equal(0)) {
-            return;
-        }
-
-        boolean success = getFileSupport().write(fd, JfrBufferAccess.getFlushedPos(buffer), unflushedSize);
-        if (success) {
-            JfrBufferAccess.increaseFlushedPos(buffer, unflushedSize);
-        }
-    }
-
-    public void flush() {
-        assert lock.isOwner();
-        flushStorage(true);
-
-        writeThreadCheckpoint(true);
-        writeFlushCheckpoint(true);
-        writeMetadataEvent();
-        patchFileHeader(true);
-
-        newChunk = false;
-    }
-
-    public void markChunkFinal() {
-        assert lock.isOwner();
-        isFinal = true;
-    }
-
-    /**
-     * Write all the in-memory data to the file.
-     */
-    public void closeFile() {
-        assert lock.isOwner();
-        /*
-         * Switch to a new epoch. This is done at a safepoint to ensure that we end up with
-         * consistent data, even if multiple threads have JFR events in progress.
-         */
-        JfrChangeEpochOperation op = new JfrChangeEpochOperation();
-        op.enqueue();
-
-        /*
-         * After changing the epoch, all subsequently triggered JFR events will be recorded into the
-         * data structures of the new epoch. This guarantees that the data in the old epoch can be
-         * persisted to a file without a safepoint.
-         */
-
-        writeThreadCheckpoint(false);
-        writeFlushCheckpoint(false);
-        writeMetadataEvent();
-        patchFileHeader(false);
-
-        getFileSupport().close(fd);
-        filename = null;
-        fd = WordFactory.nullPointer();
-    }
-
-    private void writeFileHeader() {
-        /* Write the header - some data gets patched later on. */
-        getFileSupport().write(fd, FILE_MAGIC);
-        getFileSupport().writeShort(fd, JFR_VERSION_MAJOR);
-        getFileSupport().writeShort(fd, JFR_VERSION_MINOR);
-        assert getFileSupport().position(fd) == CHUNK_SIZE_OFFSET;
-        getFileSupport().writeLong(fd, 0L); // chunk size
-        getFileSupport().writeLong(fd, 0L); // last checkpoint offset
-        getFileSupport().writeLong(fd, 0L); // metadata position
-        getFileSupport().writeLong(fd, chunkStartNanos);
-        getFileSupport().writeLong(fd, 0L); // durationNanos
-        getFileSupport().writeLong(fd, chunkStartTicks);
-        getFileSupport().writeLong(fd, JfrTicks.getTicksFrequency());
-        assert getFileSupport().position(fd) == FILE_STATE_OFFSET;
-        getFileSupport().writeByte(fd, getAndIncrementGeneration());
-        getFileSupport().writeByte(fd, (byte) 0); // padding
-        getFileSupport().writeShort(fd, computeHeaderFlags());
-    }
-
-    private void patchFileHeader(boolean flushpoint) {
-        assert lock.isOwner();
-        assert metadataPosition > 0;
-        assert lastCheckpointOffset > 0;
-
-        byte generation = flushpoint ? getAndIncrementGeneration() : COMPLETE;
-        long currentPos = getFileSupport().position(fd);
-        long durationNanos = JfrTicks.currentTimeNanos() - chunkStartNanos;
-
-        getFileSupport().seek(fd, CHUNK_SIZE_OFFSET);
-        getFileSupport().writeLong(fd, currentPos);
-        getFileSupport().writeLong(fd, lastCheckpointOffset);
-        getFileSupport().writeLong(fd, metadataPosition);
-        getFileSupport().writeLong(fd, chunkStartNanos);
-        getFileSupport().writeLong(fd, durationNanos);
-
-        getFileSupport().seek(fd, FILE_STATE_OFFSET);
-        getFileSupport().writeByte(fd, generation);
-        getFileSupport().writeByte(fd, (byte) 0);
-        getFileSupport().writeShort(fd, computeHeaderFlags());
-
-        /* Move pointer back to correct position for next write. */
-        getFileSupport().seek(fd, currentPos);
-    }
-
-    private short computeHeaderFlags() {
-        short flags = 0;
-        if (compressedInts) {
-            flags |= FLAG_COMPRESSED_INTS;
-        }
-        if (isFinal) {
-            flags |= FLAG_CHUNK_FINAL;
-        }
-        return flags;
-    }
-
-    private byte getAndIncrementGeneration() {
-        if (nextGeneration == Byte.MAX_VALUE) {
-            // Restart counter if required.
-            nextGeneration = 1;
-            return Byte.MAX_VALUE;
-        }
-        return nextGeneration++;
-    }
-
-    private void writeFlushCheckpoint(boolean flushpoint) {
-        writeCheckpointEvent(JfrCheckpointType.Flush, flushCheckpointRepos, newChunk, flushpoint);
-    }
-
-    private void writeThreadCheckpoint(boolean flushpoint) {
-        assert threadCheckpointRepos.length == 1 && threadCheckpointRepos[0] == SubstrateJVM.getThreadRepo();
-        /* The code below is only atomic enough because the epoch can't change while flushing. */
-        if (SubstrateJVM.getThreadRepo().hasUnflushedData()) {
-            writeCheckpointEvent(JfrCheckpointType.Threads, threadCheckpointRepos, false, flushpoint);
-        } else if (!flushpoint) {
-            /* After an epoch change, the previous epoch data must be completely clear. */
-            SubstrateJVM.getThreadRepo().clearPreviousEpoch();
-        }
-    }
-
-    private void writeCheckpointEvent(JfrCheckpointType type, JfrRepository[] repositories, boolean writeSerializers, boolean flushpoint) {
-        assert lock.isOwner();
-
-        long start = beginEvent();
-        writeCompressedLong(JfrReservedEvent.CHECKPOINT.getId());
-        writeCompressedLong(JfrTicks.elapsedTicks());
-        writeCompressedLong(0); // duration
-        writeCompressedLong(getDeltaToLastCheckpoint(start));
-        writeByte(type.getId());
-
-        long poolCountPos = getFileSupport().position(fd);
-        getFileSupport().writeInt(fd, 0); // pool count (patched below)
-
-        int poolCount = writeSerializers ? writeSerializers() : 0;
-        poolCount += writeConstantPools(repositories, flushpoint);
-
-        long currentPos = getFileSupport().position(fd);
-        getFileSupport().seek(fd, poolCountPos);
-        writePaddedInt(poolCount);
-
-        getFileSupport().seek(fd, currentPos);
-        endEvent(start);
-
-        lastCheckpointOffset = start;
-    }
-
-    private long getDeltaToLastCheckpoint(long startOfNewCheckpoint) {
-        if (lastCheckpointOffset < 0) {
-            return 0L;
-        }
-        return lastCheckpointOffset - startOfNewCheckpoint;
-    }
-
-    private int writeSerializers() {
-        JfrSerializer[] serializers = JfrSerializerSupport.get().getSerializers();
-        for (JfrSerializer serializer : serializers) {
-            serializer.write(this);
-        }
-        return serializers.length;
-    }
-
-    private int writeConstantPools(JfrRepository[] repositories, boolean flushpoint) {
-        int poolCount = 0;
-        for (JfrRepository repo : repositories) {
-            poolCount += repo.write(this, flushpoint);
-        }
-        return poolCount;
-    }
-
-    public void setMetadata(byte[] bytes) {
-        metadata.setDescriptor(bytes);
-    }
-
-    private void writeMetadataEvent() {
-        assert lock.isOwner();
-
-        /* Only write the metadata if this is a new chunk or if it changed in the meanwhile. */
-        long currentMetadataId = metadata.getCurrentMetadataId();
-        if (lastMetadataId == currentMetadataId) {
-            return;
-        }
-
-        long start = beginEvent();
-        writeCompressedLong(JfrReservedEvent.METADATA.getId());
-        writeCompressedLong(JfrTicks.elapsedTicks());
-        writeCompressedLong(0); // duration
-        writeCompressedLong(currentMetadataId);
-        writeBytes(metadata.getDescriptor()); // payload
-        endEvent(start);
-
-        metadataPosition = start;
-        lastMetadataId = currentMetadataId;
-    }
-
-    public boolean shouldRotateDisk() {
-        assert lock.isOwner();
-        return getFileSupport().isValid(fd) && getFileSupport().size(fd) > notificationThreshold;
-    }
-
-    @Uninterruptible(reason = "Called from uninterruptible code.", mayBeInlined = true)
-    public long beginEvent() {
-        long start = getFileSupport().position(fd);
-        // Write a placeholder for the size. Will be patched by endEvent,
-        getFileSupport().writeInt(fd, 0);
-        return start;
-    }
-
-    @Uninterruptible(reason = "Called from uninterruptible code.", mayBeInlined = true)
-    public void endEvent(long start) {
-        long end = getFileSupport().position(fd);
-        long writtenBytes = end - start;
-        assert (int) writtenBytes == writtenBytes;
-
-        getFileSupport().seek(fd, start);
-        writePaddedInt(writtenBytes);
-        getFileSupport().seek(fd, end);
-    }
-
-    @Uninterruptible(reason = "Called from uninterruptible code.", mayBeInlined = true)
-    public void writeBoolean(boolean value) {
-        assert lock.isOwner() || VMOperationControl.isDedicatedVMOperationThread() && lock.hasOwner();
-        writeByte((byte) (value ? 1 : 0));
-    }
-
-    @Uninterruptible(reason = "Called from uninterruptible code.", mayBeInlined = true)
-    public void writeByte(byte value) {
-        assert lock.isOwner() || VMOperationControl.isDedicatedVMOperationThread() && lock.hasOwner();
-        getFileSupport().writeByte(fd, value);
-    }
-
-    @Uninterruptible(reason = "Called from uninterruptible code.", mayBeInlined = true)
-    public void writeBytes(byte[] values) {
-        assert lock.isOwner() || VMOperationControl.isDedicatedVMOperationThread() && lock.hasOwner();
-        getFileSupport().write(fd, values);
-    }
-
-    @Uninterruptible(reason = "Called from uninterruptible code.", mayBeInlined = true)
-    public void writeCompressedInt(int value) {
-        assert lock.isOwner() || VMOperationControl.isDedicatedVMOperationThread() && lock.hasOwner();
-        writeCompressedLong(value & 0xFFFFFFFFL);
-    }
-
-    @Uninterruptible(reason = "Called from uninterruptible code.", mayBeInlined = true)
-    public void writePaddedInt(long value) {
-        assert lock.isOwner() || VMOperationControl.isDedicatedVMOperationThread() && lock.hasOwner();
-        assert (int) value == value;
-        getFileSupport().writeInt(fd, JfrNativeEventWriter.makePaddedInt((int) value));
-    }
-
-    @Uninterruptible(reason = "Called from uninterruptible code.", mayBeInlined = true)
-    public void writeCompressedLong(long value) {
-        assert lock.isOwner() || VMOperationControl.isDedicatedVMOperationThread() && lock.hasOwner();
-        long v = value;
-        if ((v & ~0x7FL) == 0L) {
-            getFileSupport().writeByte(fd, (byte) v); // 0-6
-            return;
-        }
-        getFileSupport().writeByte(fd, (byte) (v | 0x80L)); // 0-6
-        v >>>= 7;
-        if ((v & ~0x7FL) == 0L) {
-            getFileSupport().writeByte(fd, (byte) v); // 7-13
-            return;
-        }
-        getFileSupport().writeByte(fd, (byte) (v | 0x80L)); // 7-13
-        v >>>= 7;
-        if ((v & ~0x7FL) == 0L) {
-            getFileSupport().writeByte(fd, (byte) v); // 14-20
-            return;
-        }
-        getFileSupport().writeByte(fd, (byte) (v | 0x80L)); // 14-20
-        v >>>= 7;
-        if ((v & ~0x7FL) == 0L) {
-            getFileSupport().writeByte(fd, (byte) v); // 21-27
-            return;
-        }
-        getFileSupport().writeByte(fd, (byte) (v | 0x80L)); // 21-27
-        v >>>= 7;
-        if ((v & ~0x7FL) == 0L) {
-            getFileSupport().writeByte(fd, (byte) v); // 28-34
-            return;
-        }
-        getFileSupport().writeByte(fd, (byte) (v | 0x80L)); // 28-34
-        v >>>= 7;
-        if ((v & ~0x7FL) == 0L) {
-            getFileSupport().writeByte(fd, (byte) v); // 35-41
-            return;
-        }
-        getFileSupport().writeByte(fd, (byte) (v | 0x80L)); // 35-41
-        v >>>= 7;
-        if ((v & ~0x7FL) == 0L) {
-            getFileSupport().writeByte(fd, (byte) v); // 42-48
-            return;
-        }
-        getFileSupport().writeByte(fd, (byte) (v | 0x80L)); // 42-48
-        v >>>= 7;
-
-        if ((v & ~0x7FL) == 0L) {
-            getFileSupport().writeByte(fd, (byte) v); // 49-55
-            return;
-        }
-        getFileSupport().writeByte(fd, (byte) (v | 0x80L)); // 49-55
-        getFileSupport().writeByte(fd, (byte) (v >>> 7)); // 56-63, last byte as is.
-    }
-
-    @Fold
-    static RawFileOperationSupport getFileSupport() {
-        return RawFileOperationSupport.bigEndian();
-    }
-
-    public void writeString(String str) {
-        if (str.isEmpty()) {
-            getFileSupport().writeByte(fd, StringEncoding.EMPTY_STRING.getValue());
-        } else {
-            byte[] bytes = str.getBytes(StandardCharsets.UTF_8);
-            getFileSupport().writeByte(fd, StringEncoding.UTF8_BYTE_ARRAY.getValue());
-            writeCompressedInt(bytes.length);
-            getFileSupport().write(fd, bytes);
-        }
-    }
-
-    /**
-     * While serializing the stack trace data from the active buffers of other threads, we need to
-     * ensure there are no races with the recurring callback or SIGPROF-based samplers which could
-     * modify {@code SamplerBufferPool#fullBuffers} and {@code SamplerBufferPool#availableBuffers}.
-     * For the {@link JfrRecurringCallbackExecutionSampler}, it is sufficient to mark this method as
-     * uninterruptible to prevent execution of the recurring callbacks. If the SIGPROF-based sampler
-     * is used, the signal handler may still be executed at any time for any thread (including the
-     * current thread). To prevent races, we need to ensure that there are no threads that execute
-     * the SIGPROF handler while we are processing sampler buffers.
-     */
-    @Uninterruptible(reason = "Prevent JFR recording.")
-    private static void processSamplerBuffers() {
-        JfrExecutionSampler.singleton().disallowThreadsInSamplerCode();
-        SamplerBuffersAccess.processActiveBuffers();
-        SamplerBuffersAccess.processFullBuffers();
-        JfrExecutionSampler.singleton().allowThreadsInSamplerCode();
-    }
-
-    @Uninterruptible(reason = "Prevent pollution of the current thread's thread local JFR buffer.")
-    private void flushStorage(boolean flushpoint) {
-        if (!flushpoint) {
-            // Order first so events emitted during processing remain with the correct chunk.
-            processSamplerBuffers();
-        }
-
-        traverseThreadLocalBuffers(getJavaBufferList(), flushpoint);
-        traverseThreadLocalBuffers(getNativeBufferList(), flushpoint);
-
-        flushGlobalMemory(flushpoint);
-
-        if (flushpoint) {
-            // Order last because events in JFR buffers can reference data in sampler buffers.
-            processSamplerBuffers();
-        }
-    }
-
-    @Uninterruptible(reason = "Locking without transition requires that the whole critical section is uninterruptible.")
-    private void traverseThreadLocalBuffers(JfrBufferList list, boolean flushpoint) {
-        BufferNode node = list.getHead();
-        BufferNode prev = WordFactory.nullPointer();
-
-        while (node.isNonNull()) {
-            BufferNode next = node.getNext();
-            boolean lockAcquired = BufferNodeAccess.tryLock(node);
-            if (lockAcquired) {
-                JfrBuffer buffer = BufferNodeAccess.getJfrBuffer(node);
-                if (buffer.isNull()) {
-                    list.removeNode(node, prev);
-                    BufferNodeAccess.free(node);
-                    node = next;
-                    continue;
-                }
-
-                try {
-                    if (flushpoint) {
-                        /*
-                         * I/O operations may be slow, so this flushes to the global buffers instead
-                         * of writing to disk directly. This mitigates the risk of acquiring the
-                         * thread-local buffers for too long.
-                         */
-                        SubstrateJVM.getGlobalMemory().write(buffer, true);
-                    } else {
-                        write(buffer);
-                    }
-                    /*
-                     * The flushed position is modified in the calls above. We do *not* reinitialize
-                     * the thread-local buffers as the individual threads will handle space
-                     * reclamation on their own time.
-                     */
-                } finally {
-                    BufferNodeAccess.unlock(node);
-                }
-            }
-=======
     void setFilename(String filename);
 
     void maybeOpenFile();
->>>>>>> 2e61c28a
 
     void openFile(String outputFile);
 
-<<<<<<< HEAD
-    @Uninterruptible(reason = "Locking without transition requires that the whole critical section is uninterruptible.")
-    private void flushGlobalMemory(boolean flushpoint) {
-        JfrBufferList buffers = globalMemory.getBuffers();
-        BufferNode node = buffers.getHead();
-        while (node.isNonNull()) {
-            boolean lockAcquired = BufferNodeAccess.tryLock(node);
-            if (lockAcquired) {
-                try {
-                    JfrBuffer buffer = BufferNodeAccess.getJfrBuffer(node);
-                    write(buffer);
-                    JfrBufferAccess.reinitialize(buffer);
-                } finally {
-                    BufferNodeAccess.unlock(node);
-                }
-            }
-            assert lockAcquired || flushpoint;
-            node = node.getNext();
-        }
-    }
-=======
     void write(JfrBuffer buffer);
->>>>>>> 2e61c28a
 
     void flush();
 
@@ -618,30 +52,12 @@
 
     void endEvent(long start);
 
-<<<<<<< HEAD
-        /**
-         * We need to ensure that all JFR events that are triggered by the current thread are
-         * recorded for the next epoch. Otherwise, those JFR events could pollute the data that we
-         * currently try to persist. To ensure that, we must uninterruptedly flush all data that is
-         * currently in-flight.
-         */
-        @Uninterruptible(reason = "Prevent pollution of the current thread's thread local JFR buffer.")
-        private void changeEpoch() {
-            flushStorage(false);
-=======
     void writeBoolean(boolean value);
->>>>>>> 2e61c28a
 
     void writeByte(byte value);
 
     void writeBytes(byte[] values);
 
-<<<<<<< HEAD
-            // Now that the epoch changed, re-register all running threads for the new epoch.
-            SubstrateJVM.getThreadRepo().registerRunningThreads();
-        }
-    }
-=======
     void writeCompressedInt(int value);
 
     void writePaddedInt(long value);
@@ -649,5 +65,4 @@
     void writeCompressedLong(long value);
 
     void writeString(String str);
->>>>>>> 2e61c28a
 }