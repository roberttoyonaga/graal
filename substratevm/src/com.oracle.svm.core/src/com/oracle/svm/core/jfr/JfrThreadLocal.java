/*
 * Copyright (c) 2020, 2021, Oracle and/or its affiliates. All rights reserved.
 * DO NOT ALTER OR REMOVE COPYRIGHT NOTICES OR THIS FILE HEADER.
 *
 * This code is free software; you can redistribute it and/or modify it
 * under the terms of the GNU General Public License version 2 only, as
 * published by the Free Software Foundation.  Oracle designates this
 * particular file as subject to the "Classpath" exception as provided
 * by Oracle in the LICENSE file that accompanied this code.
 *
 * This code is distributed in the hope that it will be useful, but WITHOUT
 * ANY WARRANTY; without even the implied warranty of MERCHANTABILITY or
 * FITNESS FOR A PARTICULAR PURPOSE.  See the GNU General Public License
 * version 2 for more details (a copy is included in the LICENSE file that
 * accompanied this code).
 *
 * You should have received a copy of the GNU General Public License version
 * 2 along with this work; if not, write to the Free Software Foundation,
 * Inc., 51 Franklin St, Fifth Floor, Boston, MA 02110-1301 USA.
 *
 * Please contact Oracle, 500 Oracle Parkway, Redwood Shores, CA 94065 USA
 * or visit www.oracle.com if you need additional information or have any
 * questions.
 */
package com.oracle.svm.core.jfr;

import org.graalvm.compiler.api.replacements.Fold;
import org.graalvm.nativeimage.CurrentIsolate;
import org.graalvm.nativeimage.IsolateThread;
import org.graalvm.nativeimage.Platform;
import org.graalvm.nativeimage.Platforms;
import org.graalvm.nativeimage.StackValue;
import org.graalvm.word.UnsignedWord;
import org.graalvm.word.WordFactory;

import com.oracle.svm.core.SubstrateUtil;
import com.oracle.svm.core.Uninterruptible;
import com.oracle.svm.core.UnmanagedMemoryUtil;
import com.oracle.svm.core.jfr.events.ThreadCPULoadEvent;
import com.oracle.svm.core.jfr.events.ThreadEndEvent;
import com.oracle.svm.core.jfr.events.ThreadStartEvent;
import com.oracle.svm.core.sampler.SamplerBuffer;
import com.oracle.svm.core.sampler.SamplerSampleWriterData;
import com.oracle.svm.core.thread.JavaThreads;
import com.oracle.svm.core.thread.Target_java_lang_Thread;
import com.oracle.svm.core.thread.ThreadListener;
import com.oracle.svm.core.thread.VMOperation;
import com.oracle.svm.core.threadlocal.FastThreadLocalFactory;
import com.oracle.svm.core.threadlocal.FastThreadLocalLong;
import com.oracle.svm.core.threadlocal.FastThreadLocalObject;
import com.oracle.svm.core.threadlocal.FastThreadLocalWord;
<<<<<<< HEAD
import com.oracle.svm.core.sampler.SamplerBufferAccess;
=======
import com.oracle.svm.core.JavaMainWrapper;
import com.oracle.svm.core.thread.PlatformThreads;
>>>>>>> 36915eee

/**
 * This class holds various JFR-specific thread local values.
 *
 * Each thread may use both a Java and a native {@link JfrBuffer}:
 * <ul>
 * <li>The Java buffer is accessed when the JDK class {@code EventWriter} emits a Java-level JFR
 * event. When JFR recording is stopped, we can't free the Java buffer right away because the class
 * {@code EventWriter} is not uninterruptible (i.e., the thread may continue writing data to the
 * buffer, even after JFR recording was already stopped). Therefore, we mark the buffer as retired
 * (see {@link JfrBufferAccess#setRetired}) and either reinstate it at a later point in time or free
 * it when the thread exits.</li>
 * <li>The native buffer is accessed when the VM tries to emit a VM-level JFR event (see
 * {@link JfrNativeEventWriter}). Native buffers are freed right away when JFR recording stops.</li>
 * </ul>
 *
 * It is necessary to have separate buffers as a native JFR event (e.g., a GC or an allocation)
 * could otherwise destroy a Java-level JFR event.
 *
 * Additionally, each thread may store stack trace data in a {@link SamplerBuffer}. This buffer is
 * used for both JFR stack traces and JFR sampling. All methods that access a {@link SamplerBuffer}
 * must be uninterruptible to avoid races with JFR code that is executed at a safepoint (such code
 * may access and modify the buffers of other threads). Sometimes, it is additionally necessary to
 * disable sampling temporarily to avoid that the sampler modifies the buffer unexpectedly.
 */
public class JfrThreadLocal implements ThreadListener {
    /* Event-related thread-locals. */
    private static final FastThreadLocalObject<Target_jdk_jfr_internal_EventWriter> javaEventWriter = FastThreadLocalFactory.createObject(Target_jdk_jfr_internal_EventWriter.class,
                    "JfrThreadLocal.javaEventWriter");
    private static final FastThreadLocalWord<JfrBuffer> javaBuffer = FastThreadLocalFactory.createWord("JfrThreadLocal.javaBuffer");
    private static final FastThreadLocalWord<JfrBuffer> nativeBuffer = FastThreadLocalFactory.createWord("JfrThreadLocal.nativeBuffer");
    private static final FastThreadLocalWord<UnsignedWord> dataLost = FastThreadLocalFactory.createWord("JfrThreadLocal.dataLost");

    /* Stacktrace-related thread-locals. */
    private static final FastThreadLocalWord<SamplerBuffer> samplerBuffer = FastThreadLocalFactory.createWord("JfrThreadLocal.samplerBuffer");
    private static final FastThreadLocalLong missedSamples = FastThreadLocalFactory.createLong("JfrThreadLocal.missedSamples");
    private static final FastThreadLocalLong unparseableStacks = FastThreadLocalFactory.createLong("JfrThreadLocal.unparseableStacks");
    private static final FastThreadLocalWord<SamplerSampleWriterData> samplerWriterData = FastThreadLocalFactory.createWord("JfrThreadLocal.samplerWriterData");

    /* Non-thread-local fields. */
    private static final JfrBufferList javaBufferList = new JfrBufferList();
    private static final JfrBufferList nativeBufferList = new JfrBufferList();
    private long threadLocalBufferSize;

    @Fold
    public static JfrBufferList getNativeBufferList() {
        return nativeBufferList;
    }

    @Fold
    public static JfrBufferList getJavaBufferList() {
        return javaBufferList;
    }

    @Platforms(Platform.HOSTED_ONLY.class)
    public JfrThreadLocal() {
    }

    public void initialize(long bufferSize) {
        this.threadLocalBufferSize = bufferSize;
    }

    @Uninterruptible(reason = "Called from uninterruptible code.", mayBeInlined = true)
    public long getThreadLocalBufferSize() {
        return threadLocalBufferSize;
    }

    public void teardown() {
        getNativeBufferList().teardown();
        getJavaBufferList().teardown();
    }

    @Uninterruptible(reason = "Only uninterruptible code may be executed before the thread is fully started.")
    @Override
    public void beforeThreadStart(IsolateThread isolateThread, Thread javaThread) {
        if (SubstrateJVM.get().isRecording()) {
            SubstrateJVM.getThreadRepo().registerThread(javaThread);
            ThreadCPULoadEvent.initWallclockTime(isolateThread);
            ThreadStartEvent.emit(javaThread);
        }
    }

    @Uninterruptible(reason = "Only uninterruptible code may be executed after Thread.exit.")
    @Override
    public void afterThreadExit(IsolateThread isolateThread, Thread javaThread) {
        if (SubstrateJVM.get().isRecording()) {
            ThreadEndEvent.emit(javaThread);
            ThreadCPULoadEvent.emit(isolateThread);
        }

        /*
         * The thread may still reference a retired Java-level JFR buffer that needs to be freed
         * (i.e., a buffer that couldn't be freed when recording was stopped). So, we always try to
         * free the Java-level JFR buffer, no matter if recording is currently active or not.
         */
        stopRecording(isolateThread, true);
    }

    @Uninterruptible(reason = "Accesses various JFR buffers.")
    public static void stopRecording(IsolateThread isolateThread, boolean freeJavaBuffer) {
        /* Flush event buffers. From this point onwards, no further JFR events may be emitted. */
        JfrBuffer nb = nativeBuffer.get(isolateThread);
        nativeBuffer.set(isolateThread, WordFactory.nullPointer());
        flushToGlobalMemoryAndFreeBuffer(nb);

        JfrBuffer jb = javaBuffer.get(isolateThread);
        javaBuffer.set(isolateThread, WordFactory.nullPointer());
        if (freeJavaBuffer) {
            flushToGlobalMemoryAndFreeBuffer(jb);
        } else {
            flushToGlobalMemoryAndRetireBuffer(jb);
        }

        /* Clear the other event-related thread-locals. */
        javaEventWriter.set(isolateThread, null);
        dataLost.set(isolateThread, WordFactory.unsigned(0));

        /* Clear stacktrace-related thread-locals. */
        missedSamples.set(isolateThread, 0);
        unparseableStacks.set(isolateThread, 0);
        assert samplerWriterData.get(isolateThread).isNull();

        SamplerBuffer buffer = samplerBuffer.get(isolateThread);

        if (buffer.isNonNull()) {
            BufferNode node = buffer.getNode();
            // Signal to thread iterating list that this node can be removed
            node.setBuffer(WordFactory.nullPointer());
            SubstrateJVM.getSamplerBufferPool().pushFullBuffer(buffer);
            assert SamplerBufferAccess.verify(buffer);
            samplerBuffer.set(isolateThread, WordFactory.nullPointer());
        }
    }

    @Uninterruptible(reason = "Locking without transition requires that the whole critical section is uninterruptible.")
    private static void flushToGlobalMemoryAndFreeBuffer(JfrBuffer buffer) {
        if (buffer.isNull()) {
            return;
        }

        /* Retired buffers can be freed right away. */
        BufferNode node = buffer.getNode();
        if (node.isNull()) {
            assert JfrBufferAccess.isRetired(buffer);
            JfrBufferAccess.free(buffer);
            return;
        }

        /* Free the buffer but leave the node alive as it may still be needed. */
        BufferNodeAccess.lockNoTransition(node);
        try {
            flushToGlobalMemory0(buffer, WordFactory.unsigned(0), 0);
            node.setBuffer(WordFactory.nullPointer());
            JfrBufferAccess.free(buffer);
        } finally {
            BufferNodeAccess.unlock(node);
        }
    }

    @Uninterruptible(reason = "Locking without transition requires that the whole critical section is uninterruptible.")
    private static void flushToGlobalMemoryAndRetireBuffer(JfrBuffer buffer) {
        assert VMOperation.isInProgressAtSafepoint();
        if (buffer.isNull()) {
            return;
        }

        BufferNode node = buffer.getNode();
        BufferNodeAccess.lockNoTransition(node);
        try {
            flushToGlobalMemory0(buffer, WordFactory.unsigned(0), 0);
            JfrBufferAccess.setRetired(buffer);
        } finally {
            BufferNodeAccess.unlock(node);
        }
    }

    /**
     * This method excludes/includes a thread from JFR (emitting events and sampling). At the
     * moment, only the current thread may be excluded/included. See GR-44616.
     */
    public void setExcluded(Thread thread, boolean excluded) {
        if (thread == null || !thread.equals(Thread.currentThread())) {
            return;
        }
        IsolateThread currentIsolateThread = CurrentIsolate.getCurrentThread();
        Target_java_lang_Thread tjlt = SubstrateUtil.cast(thread, Target_java_lang_Thread.class);
        tjlt.jfrExcluded = excluded;

        if (javaEventWriter.get(currentIsolateThread) != null && !JavaThreads.isVirtual(thread)) {
            javaEventWriter.get(currentIsolateThread).excluded = excluded;
        }
    }

    /**
     * Allocation JFR events can be emitted along the allocation slow path. In some cases, when the
     * slow path may be taken, a {@link Thread} object may not yet be assigned to the current thread
     * See {@link PlatformThreads#ensureCurrentAssigned(String, ThreadGroup, boolean)} where a
     * {@link Thread} object must be created before it can be assigned to the current thread. This
     * may happen during shutdown in {@link JavaMainWrapper}. Therefore, this method must account
     * for the case where {@link Thread#currentThread()} returns null.
     */
    @Uninterruptible(reason = "Called from uninterruptible code.", mayBeInlined = true)
<<<<<<< HEAD
    public boolean isThreadExcluded(Thread thread) {
        Target_java_lang_Thread tjlt = SubstrateUtil.cast(thread, Target_java_lang_Thread.class);
=======
    public boolean isCurrentThreadExcluded() {
        if (Thread.currentThread() == null) {
            return true;
        }
        Target_java_lang_Thread tjlt = SubstrateUtil.cast(Thread.currentThread(), Target_java_lang_Thread.class);
>>>>>>> 36915eee
        return tjlt.jfrExcluded;
    }

    public Target_jdk_jfr_internal_EventWriter getEventWriter() {
        return javaEventWriter.get();
    }

    /**
     * If a safepoint happens in this method, the state that another thread can see is always
     * sufficiently consistent as the JFR buffer is still empty. So, this method does not need to be
     * uninterruptible.
     */
    public Target_jdk_jfr_internal_EventWriter newEventWriter() {
        assert javaEventWriter.get() == null;

        JfrBuffer buffer = reinstateJavaBuffer(getJavaBuffer());
        if (buffer.isNull()) {
            throw new OutOfMemoryError("OOME for thread local buffer");
        }

        Target_jdk_jfr_internal_EventWriter result = JfrEventWriterAccess.newEventWriter(buffer, isThreadExcluded(Thread.currentThread()));
        javaEventWriter.set(result);
        return result;
    }

    /**
     * If recording is started and stopped multiple times, then we may get a retired buffer instead
     * of a new one. Retired buffers may have an invalid state and must be reset before adding them
     * to the list of thread-local Java buffers.
     */
    @Uninterruptible(reason = "Locking without transition requires that the whole critical section is uninterruptible.")
    private static JfrBuffer reinstateJavaBuffer(JfrBuffer buffer) {
        if (buffer.isNull()) {
            return WordFactory.nullPointer();
        }

        BufferNode node = buffer.getNode();
        if (node.isNull()) {
            assert JfrBufferAccess.isRetired(buffer);
            JfrBufferAccess.reinitialize(buffer);
            JfrBufferAccess.clearRetired(buffer);

            node = javaBufferList.addNode(buffer);
            if (node.isNull()) {
                return WordFactory.nullPointer();
            }
        }

        return buffer;
    }

    @Uninterruptible(reason = "Accesses a JFR buffer.")
    public JfrBuffer getJavaBuffer() {
        JfrBuffer buffer = javaBuffer.get();
        if (buffer.isNull()) {
            buffer = JfrBufferAccess.allocate(WordFactory.unsigned(threadLocalBufferSize), JfrBufferType.THREAD_LOCAL_JAVA);
            if (buffer.isNull()) {
                return WordFactory.nullPointer();
            }

            BufferNode node = javaBufferList.addNode(buffer);
            if (node.isNull()) {
                JfrBufferAccess.free(buffer);
                return WordFactory.nullPointer();
            }
            javaBuffer.set(buffer);
        }
        return buffer;
    }

    @Uninterruptible(reason = "Accesses a JFR buffer.", callerMustBe = true)
    public JfrBuffer getNativeBuffer() {
        JfrBuffer buffer = nativeBuffer.get();
        if (buffer.isNull()) {
            buffer = JfrBufferAccess.allocate(WordFactory.unsigned(threadLocalBufferSize), JfrBufferType.THREAD_LOCAL_NATIVE);
            if (buffer.isNull()) {
                return WordFactory.nullPointer();
            }

            BufferNode node = nativeBufferList.addNode(buffer);
            if (node.isNull()) {
                JfrBufferAccess.free(buffer);
                return WordFactory.nullPointer();
            }
            nativeBuffer.set(buffer);
        }
        return buffer;
    }

    @Uninterruptible(reason = "Called from uninterruptible code.", mayBeInlined = true)
    public static void notifyEventWriter(IsolateThread thread) {
        if (javaEventWriter.get(thread) != null) {
            javaEventWriter.get(thread).notified = true;
        }
    }

    /**
     * May only be called for thread-local buffers and the current thread must own the thread-local
     * buffer.
     */
    @Uninterruptible(reason = "Locking without transition requires that the whole critical section is uninterruptible.")
    public static JfrBuffer flushToGlobalMemory(JfrBuffer buffer, UnsignedWord uncommitted, int requested) {
        assert buffer.isNonNull();
        assert JfrBufferAccess.isThreadLocal(buffer);

        /* Skip retired buffers. */
        BufferNode node = buffer.getNode();
        if (node.isNull()) {
            assert JfrBufferAccess.isRetired(buffer);
            return WordFactory.nullPointer();
        }

        BufferNodeAccess.lockNoTransition(node);
        try {
            return flushToGlobalMemory0(buffer, uncommitted, requested);
        } finally {
            BufferNodeAccess.unlock(node);
        }
    }

    @Uninterruptible(reason = "Accesses a JFR buffer.")
    private static JfrBuffer flushToGlobalMemory0(JfrBuffer buffer, UnsignedWord uncommitted, int requested) {
        assert buffer.isNonNull();
        assert BufferNodeAccess.isLockedByCurrentThread(buffer.getNode());

        UnsignedWord unflushedSize = JfrBufferAccess.getUnflushedSize(buffer);
        if (!SubstrateJVM.getGlobalMemory().write(buffer, unflushedSize, false)) {
            JfrBufferAccess.reinitialize(buffer);
            writeDataLoss(buffer, unflushedSize);
            return WordFactory.nullPointer();
        }

        if (uncommitted.aboveThan(0)) {
            /* Copy all uncommitted memory to the start of the thread local buffer. */
            assert JfrBufferAccess.getDataStart(buffer).add(uncommitted).belowOrEqual(JfrBufferAccess.getDataEnd(buffer));
            UnmanagedMemoryUtil.copy(buffer.getCommittedPos(), JfrBufferAccess.getDataStart(buffer), uncommitted);
        }
        JfrBufferAccess.reinitialize(buffer);
        assert JfrBufferAccess.getUnflushedSize(buffer).equal(0);
        if (buffer.getSize().aboveOrEqual(uncommitted.add(requested))) {
            return buffer;
        }
        return WordFactory.nullPointer();
    }

    @Uninterruptible(reason = "Accesses a JFR buffer.")
    private static void writeDataLoss(JfrBuffer buffer, UnsignedWord unflushedSize) {
        assert buffer.isNonNull();
        assert unflushedSize.aboveThan(0);
        UnsignedWord totalDataLoss = increaseDataLost(unflushedSize);
        if (JfrEvent.DataLoss.shouldEmit()) {
            JfrNativeEventWriterData data = StackValue.get(JfrNativeEventWriterData.class);
            JfrNativeEventWriterDataAccess.initialize(data, buffer);

            JfrNativeEventWriter.beginSmallEvent(data, JfrEvent.DataLoss);
            JfrNativeEventWriter.putLong(data, JfrTicks.elapsedTicks());
            JfrNativeEventWriter.putLong(data, unflushedSize.rawValue());
            JfrNativeEventWriter.putLong(data, totalDataLoss.rawValue());
            JfrNativeEventWriter.endSmallEvent(data);
        }
    }

    @Uninterruptible(reason = "Called from uninterruptible code.", mayBeInlined = true)
    private static UnsignedWord increaseDataLost(UnsignedWord delta) {
        UnsignedWord result = dataLost.get().add(delta);
        dataLost.set(result);
        return result;
    }

    @Uninterruptible(reason = "Accesses a sampler buffer.", callerMustBe = true)
    public static SamplerBuffer getSamplerBuffer() {
        return getSamplerBuffer(CurrentIsolate.getCurrentThread());
    }

    @Uninterruptible(reason = "Accesses a sampler buffer.", callerMustBe = true)
    public static SamplerBuffer getSamplerBuffer(IsolateThread thread) {
        assert CurrentIsolate.getCurrentThread() == thread || VMOperation.isInProgressAtSafepoint();
        return samplerBuffer.get(thread);
    }

    @Uninterruptible(reason = "Called from uninterruptible code.", mayBeInlined = true)
    public static void setSamplerBuffer(SamplerBuffer buffer) {
        samplerBuffer.set(buffer);
    }

    @Uninterruptible(reason = "Called from uninterruptible code.", mayBeInlined = true)
    public static void increaseMissedSamples() {
        missedSamples.set(getMissedSamples() + 1);
    }

    @Uninterruptible(reason = "Called from uninterruptible code.", mayBeInlined = true)
    public static long getMissedSamples() {
        return missedSamples.get();
    }

    @Uninterruptible(reason = "Called from uninterruptible code.", mayBeInlined = true)
    public static void increaseUnparseableStacks() {
        unparseableStacks.set(getUnparseableStacks() + 1);
    }

    @Uninterruptible(reason = "Called from uninterruptible code.", mayBeInlined = true)
    public static long getUnparseableStacks() {
        return unparseableStacks.get();
    }

    @Uninterruptible(reason = "Called from uninterruptible code.", mayBeInlined = true)
    public static void setSamplerWriterData(SamplerSampleWriterData data) {
        assert samplerWriterData.get().isNull() || data.isNull();
        samplerWriterData.set(data);
    }

    @Uninterruptible(reason = "Called from uninterruptible code.", mayBeInlined = true)
    public static SamplerSampleWriterData getSamplerWriterData() {
        return samplerWriterData.get();
    }
}<|MERGE_RESOLUTION|>--- conflicted
+++ resolved
@@ -49,12 +49,9 @@
 import com.oracle.svm.core.threadlocal.FastThreadLocalLong;
 import com.oracle.svm.core.threadlocal.FastThreadLocalObject;
 import com.oracle.svm.core.threadlocal.FastThreadLocalWord;
-<<<<<<< HEAD
 import com.oracle.svm.core.sampler.SamplerBufferAccess;
-=======
 import com.oracle.svm.core.JavaMainWrapper;
 import com.oracle.svm.core.thread.PlatformThreads;
->>>>>>> 36915eee
 
 /**
  * This class holds various JFR-specific thread local values.
@@ -257,16 +254,11 @@
      * for the case where {@link Thread#currentThread()} returns null.
      */
     @Uninterruptible(reason = "Called from uninterruptible code.", mayBeInlined = true)
-<<<<<<< HEAD
-    public boolean isThreadExcluded(Thread thread) {
-        Target_java_lang_Thread tjlt = SubstrateUtil.cast(thread, Target_java_lang_Thread.class);
-=======
     public boolean isCurrentThreadExcluded() {
         if (Thread.currentThread() == null) {
             return true;
         }
         Target_java_lang_Thread tjlt = SubstrateUtil.cast(Thread.currentThread(), Target_java_lang_Thread.class);
->>>>>>> 36915eee
         return tjlt.jfrExcluded;
     }
 
