/*
 * Copyright (c) 2016, 2017, Oracle and/or its affiliates. All rights reserved.
 * DO NOT ALTER OR REMOVE COPYRIGHT NOTICES OR THIS FILE HEADER.
 *
 * This code is free software; you can redistribute it and/or modify it
 * under the terms of the GNU General Public License version 2 only, as
 * published by the Free Software Foundation.  Oracle designates this
 * particular file as subject to the "Classpath" exception as provided
 * by Oracle in the LICENSE file that accompanied this code.
 *
 * This code is distributed in the hope that it will be useful, but WITHOUT
 * ANY WARRANTY; without even the implied warranty of MERCHANTABILITY or
 * FITNESS FOR A PARTICULAR PURPOSE.  See the GNU General Public License
 * version 2 for more details (a copy is included in the LICENSE file that
 * accompanied this code).
 *
 * You should have received a copy of the GNU General Public License version
 * 2 along with this work; if not, write to the Free Software Foundation,
 * Inc., 51 Franklin St, Fifth Floor, Boston, MA 02110-1301 USA.
 *
 * Please contact Oracle, 500 Oracle Parkway, Redwood Shores, CA 94065 USA
 * or visit www.oracle.com if you need additional information or have any
 * questions.
 */
package com.oracle.svm.core.monitor;

import java.lang.ref.ReferenceQueue;
import java.util.Collections;
import java.util.HashSet;
import java.util.Map;
import java.util.Set;
import java.util.concurrent.TimeUnit;
import java.util.concurrent.locks.AbstractOwnableSynchronizer;
import java.util.concurrent.locks.AbstractQueuedSynchronizer;
import java.util.concurrent.locks.AbstractQueuedSynchronizer.ConditionObject;
import java.util.concurrent.locks.Condition;
import java.util.concurrent.locks.LockSupport;
import java.util.concurrent.locks.ReentrantLock;

import org.graalvm.compiler.core.common.SuppressFBWarnings;
import org.graalvm.compiler.serviceprovider.JavaVersionUtil;
import org.graalvm.compiler.word.BarrieredAccess;
import org.graalvm.nativeimage.Platform;
import org.graalvm.nativeimage.Platforms;

import com.oracle.svm.core.SubstrateUtil;
import com.oracle.svm.core.WeakIdentityHashMap;
import com.oracle.svm.core.annotate.Alias;
import com.oracle.svm.core.annotate.Inject;
import com.oracle.svm.core.annotate.Substitute;
import com.oracle.svm.core.annotate.RecomputeFieldValue;
import com.oracle.svm.core.annotate.RestrictHeapAccess;
import com.oracle.svm.core.annotate.RestrictHeapAccess.Access;
import com.oracle.svm.core.annotate.TargetClass;
import com.oracle.svm.core.annotate.TargetElement;
import com.oracle.svm.core.annotate.Uninterruptible;
import com.oracle.svm.core.hub.DynamicHub;
import com.oracle.svm.core.hub.DynamicHubCompanion;
import com.oracle.svm.core.jdk.JDK17OrEarlier;
import com.oracle.svm.core.snippets.SubstrateForeignCallTarget;
import com.oracle.svm.core.stack.StackOverflowCheck;
import com.oracle.svm.core.thread.ThreadStatus;
import com.oracle.svm.core.thread.VMOperationControl;
import com.oracle.svm.core.util.VMError;
import com.oracle.svm.core.jfr.events.JavaMonitorWaitEvent;

import jdk.internal.misc.Unsafe;

/**
 * Implementation of synchronized-related operations.
 *
 * Most objects used in synchronization operations have a dedicated memory in the object to store a
 * {@link JavaMonitor}. The offset of this memory slot is not fixed, but stored separately for each
 * class, see {@link #getMonitorOffset}. The monitor is implemented with a {@link JavaMonitor}. The
 * first synchronization operation on an object lazily initializes the memory slot with a new
 * {@link JavaMonitor}.
 *
 * There are a few exceptions: Some classes {@link String} and {@link DynamicHub} never have a
 * monitor slot because we want instances in the image heap to be immutable. Arrays never have a
 * monitor slot because it would increase the size of every array and it is not possible to
 * distinguish between arrays with different header sizes. See
 * {@code UniverseBuilder.getImmutableTypes()} for details.
 * 
 * Synchronization on {@link String}, arrays, and other types not having a monitor slot fall back to
 * a monitor stored in {@link #additionalMonitors}. Synchronization of such objects is very slow and
 * not scaling well with more threads because the {@link #additionalMonitorsLock additional monitor
 * map lock} is a point of contention.
 *
 * Since {@link DynamicHub} is also the {@link java.lang.Class} object at run time and static
 * synchronized methods in Java synchronize on the {@link Class} object, using the additional
 * monitor map for {@link DynamicHub} is not an option. Therefore, {@link #replaceObject} replaces
 * {@link DynamicHub} instances with their {@link DynamicHubCompanion} instance (which is mutable)
 * and performs synchronization on the {@link DynamicHubCompanion}.
 *
 * Classes that might be synchronized by the code accessing the additional monitor map must never
 * use the additional monitor map themselves, otherwise recursive map manipulation can corrupt the
 * map. {@link #FORCE_MONITOR_SLOT_TYPES} contains all classes that must have a monitor slot
 * themselves for such correctness reasons.
 *
 * {@link Condition} objects are used to implement {@link #wait()} and {@link #notify()}. When an
 * object monitor needs a condition object, it is atomically swapped into its
 * {@link Target_java_util_concurrent_locks_ReentrantLock_NonfairSync#objectMonitorCondition} field.
 */
public class MultiThreadedMonitorSupport extends MonitorSupport {

    private static final Unsafe UNSAFE = Unsafe.getUnsafe();

    /**
     * Types that are used to implement the secondary storage for monitor slots cannot themselves
     * use the additionalMonitors map. That could result in recursive manipulation of the
     * additionalMonitors map which could lead to table corruptions and double insertion of a
     * monitor for the same object. Therefore these types will always get a monitor slot.
     */
    @Platforms(Platform.HOSTED_ONLY.class)//
    public static final Set<Class<?>> FORCE_MONITOR_SLOT_TYPES;

    static {
        try {
            /*
             * The com.oracle.svm.core.WeakIdentityHashMap used to model the
             * com.oracle.svm.core.monitor.MultiThreadedMonitorSupport#additionalMonitors map uses
             * java.lang.ref.ReferenceQueue internally.
             */
            HashSet<Class<?>> monitorTypes = new HashSet<>();
            if (JavaVersionUtil.JAVA_SPEC <= 17) {
                /*
                 * Until JDK 17, the ReferenceQueue uses the inner static class Lock for all its
                 * locking needs.
                 */
                monitorTypes.add(Class.forName("java.lang.ref.ReferenceQueue$Lock"));
            }
            /* The WeakIdentityHashMap also synchronizes on its internal ReferenceQueue field. */
            monitorTypes.add(java.lang.ref.ReferenceQueue.class);

            /*
             * Whenever the monitor allocation in
             * MultiThreadedMonitorSupport.getOrCreateMonitorFromMap() is done via
             * ThreadLocalAllocation.slowPathNewInstance() then
             * LinuxPhysicalMemory$PhysicalMemorySupportImpl.sizeFromCGroup() is called which
             * triggers file IO using the synchronized java.io.FileDescriptor.attach().
             */
            monitorTypes.add(java.io.FileDescriptor.class);

            /*
             * LinuxPhysicalMemory$PhysicalMemorySupportImpl.sizeFromCGroup() also calls
             * java.io.FileInputStream.close() which synchronizes on a 'Object closeLock = new
             * Object()' object. We cannot modify the type of the monitor since it is in JDK code.
             * Adding a monitor slot to java.lang.Object doesn't impact any subtypes.
             *
             * This should also take care of the synchronization in
             * ReferenceInternals.processPendingReferences().
             */
            monitorTypes.add(java.lang.Object.class);

            /*
             * The map access in MultiThreadedMonitorSupport.getOrCreateMonitorFromMap() calls
             * System.identityHashCode() which on the slow path calls
             * IdentityHashCodeSupport.generateIdentityHashCode(). The hashcode generation calls
             * SplittableRandomAccessors.initialize() which synchronizes on an instance of
             * SplittableRandomAccessors.
             */
            monitorTypes.add(Class.forName("com.oracle.svm.core.jdk.SplittableRandomAccessors"));

            if (JavaVersionUtil.JAVA_SPEC >= 11) {
                /*
                 * PhantomCleanable.remove() synchronizes on an instance of PhantomCleanable. When
                 * the secondary storage monitors map is modified it can trigger a
                 * slow-path-new-instance allocation which in turn can trigger a GC which processes
                 * all the pending cleaners.
                 */
                monitorTypes.add(Class.forName("jdk.internal.ref.PhantomCleanable"));
            }

            /*
             * Use as the delegate for locking on {@link Class} (i.e. {@link DynamicHub}) since the
             * hub itself must be immutable.
             */
            monitorTypes.add(DynamicHubCompanion.class);

            FORCE_MONITOR_SLOT_TYPES = Collections.unmodifiableSet(monitorTypes);
        } catch (ClassNotFoundException e) {
            throw VMError.shouldNotReachHere("Error building the list of types that always need a monitor slot.", e);
        }
    }

    /**
     * {@link Target_java_util_concurrent_locks_ReentrantLock_NonfairSync#objectMonitorCondition}
     * marker to indicate that the associated lock is an object monitor, but does not have a
     * Condition yet. This marker value is needed to identify monitor conditions for
     * {@link #maybeAdjustNewParkStatus}.
     */
    static final ConditionObject MONITOR_WITHOUT_CONDITION = (ConditionObject) new ReentrantLock().newCondition();

    // Checkstyle: stop
    /** Substituted in {@link Target_com_oracle_svm_core_monitor_MultiThreadedMonitorSupport} */
    private static long SYNC_MONITOR_CONDITION_FIELD_OFFSET = -1;
    private static long SYNC_STATE_FIELD_OFFSET = -1;
    // Checkstyle: resume

    /**
     * Secondary storage for monitor slots. Synchronized to prevent concurrent access and
     * modification.
     */
    private final Map<Object, JavaMonitor> additionalMonitors = new WeakIdentityHashMap<>();
    private final ReentrantLock additionalMonitorsLock = new ReentrantLock();

    @Override
    public int maybeAdjustNewParkStatus(int status) {
        Object blocker = LockSupport.getBlocker(Thread.currentThread());
        if (isMonitorCondition(blocker)) {
            // Blocked on one of the condition objects we use to implement Object.wait()
            if (status == ThreadStatus.PARKED_TIMED) {
                return ThreadStatus.IN_OBJECT_WAIT_TIMED;
            }
            return ThreadStatus.IN_OBJECT_WAIT;
        } else if (isMonitorLockSynchronizer(blocker)) { // Blocked directly on the lock
            return ThreadStatus.BLOCKED_ON_MONITOR_ENTER;
        }
        return status;
    }

    @SubstrateForeignCallTarget(stubCallingConvention = false)
    @Uninterruptible(reason = "Avoid stack overflow error before yellow zone has been activated", calleeMustBe = false)
    private static void slowPathMonitorEnter(Object obj) {
        /*
         * A stack overflow error in the locking code would be reported as a fatal error, since
         * there must not be any exceptions flowing out of the monitor code. Enabling the yellow
         * zone prevents stack overflows.
         */
        StackOverflowCheck.singleton().makeYellowZoneAvailable();
        VMOperationControl.guaranteeOkayToBlock("No Java synchronization must be performed within a VMOperation: if the object is already locked, the VM is deadlocked");
        try {
            singleton().monitorEnter(obj);

        } catch (OutOfMemoryError ex) {
            /*
             * Exposing OutOfMemoryError to application. Note that since the foreign call from
             * snippets to this method does not have an exception edge, it is possible this throw
             * will miss the proper exception handler.
             */
            throw ex;
        } catch (Throwable ex) {
            /*
             * The foreign call from snippets to this method does not have an exception edge. So we
             * could miss an exception handler if we unwind an exception from this method.
             *
             * The only exception that the monitorenter bytecode is specified to throw is a
             * NullPointerException, and the null check already happens beforehand. So any exception
             * would be surprising to users anyway.
             *
             * Finally, it would not be clear whether the monitor is locked or unlocked in case of
             * an exception.
             */
            throw VMError.shouldNotReachHere("Unexpected exception in MonitorSupport.monitorEnter", ex);

        } finally {
            StackOverflowCheck.singleton().protectYellowZone();
        }
    }

    protected static final String NO_LONGER_UNINTERRUPTIBLE = "The monitor snippet slow path is uninterruptible to avoid stack overflow errors being thrown. " +
                    "Now the yellow zone is enabled and we are no longer uninterruptible, and allocation is allowed again too";

    @RestrictHeapAccess(reason = NO_LONGER_UNINTERRUPTIBLE, access = Access.UNRESTRICTED)
    @Override
    public void monitorEnter(Object obj) {
        JavaMonitor lockObject = getOrCreateMonitor(obj, true);
        lockObject.monitorEnter(obj);
    }

    @SubstrateForeignCallTarget(stubCallingConvention = false)
    @Uninterruptible(reason = "Avoid stack overflow error before yellow zone has been activated", calleeMustBe = false)
    private static void slowPathMonitorExit(Object obj) {
        StackOverflowCheck.singleton().makeYellowZoneAvailable();
        try {
            singleton().monitorExit(obj);

        } catch (OutOfMemoryError ex) {
            /*
             * Exposing OutOfMemoryError to application. Note that since the foreign call from
             * snippets to this method does not have an exception edge, it is possible this throw
             * will miss the proper exception handler.
             */
            throw ex;
        } catch (Throwable ex) {
            /*
             * The foreign call from snippets to this method does not have an exception edge. So we
             * could miss an exception handler if we unwind an exception from this method.
             *
             * Graal enforces structured locking and unlocking. This is a restriction compared to
             * the Java Virtual Machine Specification, but it ensures that we never need to throw an
             * IllegalMonitorStateException.
             */
            throw VMError.shouldNotReachHere("Unexpected exception in MonitorSupport.monitorExit", ex);

        } finally {
            StackOverflowCheck.singleton().protectYellowZone();
        }
    }

    @RestrictHeapAccess(reason = NO_LONGER_UNINTERRUPTIBLE, access = Access.UNRESTRICTED)
    @Override
    public void monitorExit(Object obj) {
        JavaMonitor lockObject = getOrCreateMonitor(obj, true);
        lockObject.unlock();
    }

    @Override
    public Object prepareRelockObject(Object obj) {
        /*
         * We ensure that the lock for the object exists, so that the actual re-locking during
         * deoptimization can be uninterruptible.
         *
         * Unfortunately, we cannot do any assertion checking in this method: deoptimization can run
         * in any thread, i.e., not necessarily in the thread that the lock will be for. And while
         * the frame that is deoptimized must have had the object locked, the thread could have
         * given up the lock as part of a wait() - so at this time any thread is allowed to hold the
         * lock.
         *
         * Because any thread can hold the lock at this time, there is no way we can patch any
         * internal state of the lock immediately here. The actual state patching therefore happens
         * later in doRelockObject.
         */
        return getOrCreateMonitor(obj, true);
    }

    @Uninterruptible(reason = "called during deoptimization")
    @Override
    public void doRelockObject(Object obj, Object lockData) {
        Target_java_util_concurrent_locks_ReentrantLock lock = SubstrateUtil.cast(lockData, Target_java_util_concurrent_locks_ReentrantLock.class);

        /*
         * We need 3 variables for the same value because target classes do not model the
         * inheritance hierarchy.
         */
        Target_java_util_concurrent_locks_ReentrantLock_Sync lSync = lock.sync;
        Target_java_util_concurrent_locks_AbstractQueuedSynchronizer qSync = SubstrateUtil.cast(lSync, Target_java_util_concurrent_locks_AbstractQueuedSynchronizer.class);
        Target_java_util_concurrent_locks_AbstractOwnableSynchronizer aSync = SubstrateUtil.cast(lSync, Target_java_util_concurrent_locks_AbstractOwnableSynchronizer.class);

        /*
         * This code runs just before we are returning to the actual deoptimized frame. This means
         * that the thread either must already hold the lock (if recursive locking is eliminated),
         * or the object must be unlocked (if the object was rematerialized during deoptimization).
         * If the object is locked by another thread, lock elimination in the compiler has a serious
         * bug.
         */
        Thread currentThread = Thread.currentThread();
        Thread ownerThread = aSync.exclusiveOwnerThread;
        VMError.guarantee(ownerThread == null || ownerThread == currentThread, "Object that needs re-locking during deoptimization is already locked by another thread");

        /*
         * Since this code must be uninterruptible, we cannot just call lock.tryLock() but instead
         * replicate that logic here by using only direct field accesses.
         */
        int oldState = qSync.state;
        int newState = oldState + 1;
        VMError.guarantee(newState > 0, "Maximum lock count exceeded");

        boolean success = UNSAFE.compareAndSetInt(qSync, SYNC_STATE_FIELD_OFFSET, oldState, newState);
        VMError.guarantee(success, "Could not re-lock object during deoptimization");
        aSync.exclusiveOwnerThread = currentThread;
    }

    @Override
    public boolean isLockedByCurrentThread(Object obj) {
        JavaMonitor lockObject = getOrCreateMonitor(obj, false);
        return lockObject != null && lockObject.isHeldByCurrentThread();
    }

    @Override
    public boolean isLockedByAnyThread(Object obj) {
        JavaMonitor lockObject = getOrCreateMonitor(obj, false);
        return lockObject != null && lockObject.isLocked();
    }

    @SuppressFBWarnings(value = {"WA_AWAIT_NOT_IN_LOOP"}, justification = "This method is a wait implementation.")
    @Override
    protected void doWait(Object obj, long timeoutMillis) throws InterruptedException {
        /*
         * Ensure that the current thread holds the lock. Required by the specification of
         * Object.wait, and also required for our implementation.
         */
        JavaMonitor lock = ensureLocked(obj);
        Condition condition = getOrCreateCondition(lock, true);
        long startTicks = com.oracle.svm.core.jfr.JfrTicks.elapsedTicks();
        if (timeoutMillis == 0L) {
            condition.await();
            com.oracle.svm.core.thread.Target_java_lang_Thread t = SubstrateUtil.cast(Thread.currentThread(), com.oracle.svm.core.thread.Target_java_lang_Thread.class);
            JavaMonitorWaitEvent.emit(startTicks, obj, t.notifierTid, timeoutMillis, false);
        } else {
            if (condition.await(timeoutMillis, TimeUnit.MILLISECONDS)) {
                com.oracle.svm.core.thread.Target_java_lang_Thread t = SubstrateUtil.cast(Thread.currentThread(), com.oracle.svm.core.thread.Target_java_lang_Thread.class);
                JavaMonitorWaitEvent.emit(startTicks, obj, t.notifierTid, timeoutMillis, false);
            } else {
                JavaMonitorWaitEvent.emit(startTicks, obj, 0, timeoutMillis, true);
            }
        }
    }

    @Override
    public void notify(Object obj, boolean notifyAll) {
        /* Make sure the current thread holds the lock on the receiver. */
        JavaMonitor lock = ensureLocked(obj);
        /* Find the wait/notify condition of the receiver. */
        Condition condition = getOrCreateCondition(lock, false);
        /* If the receiver does not have a condition, then it has not been waited on. */
        if (condition != null) {
            if (notifyAll) {
                condition.signalAll();
            } else {
                condition.signal();
            }
        }
    }

    /** Returns the lock of the object. */
    protected JavaMonitor ensureLocked(Object obj) {
        JavaMonitor lockObject = getOrCreateMonitor(obj, true);
        if (!lockObject.isHeldByCurrentThread()) {
            throw new IllegalMonitorStateException("Receiver is not locked by the current thread.");
        }
        return lockObject;
    }

    protected static int getMonitorOffset(Object obj) {
        return DynamicHub.fromClass(obj.getClass()).getMonitorOffset();
    }

    protected static Object replaceObject(Object unreplacedObject) {
        if (unreplacedObject instanceof DynamicHub) {
            /*
             * Classes (= DynamicHub) never have a monitor slot because they must be immutable.
             * Since the companion object is never exposed to user code, we can use it as a
             * replacement object that is mutable and is marked to always have a monitor slot.
             */
            return ((DynamicHub) unreplacedObject).getCompanion();
        }
        return unreplacedObject;
    }

    protected final JavaMonitor getOrCreateMonitor(Object unreplacedObject, boolean createIfNotExisting) {
        Object obj = replaceObject(unreplacedObject);
        assert obj != null;
        int monitorOffset = getMonitorOffset(obj);
        if (monitorOffset != 0) {
            /* The common case: pointer to the monitor reserved in the object. */
            return getOrCreateMonitorFromObject(obj, createIfNotExisting, monitorOffset);
        } else {
            /* No memory reserved for a lock in the object, fall back to secondary storage. */
            return getOrCreateMonitorFromMap(obj, createIfNotExisting);
        }
    }

    protected JavaMonitor getOrCreateMonitorFromObject(Object obj, boolean createIfNotExisting, int monitorOffset) {
        JavaMonitor existingMonitor = (JavaMonitor) BarrieredAccess.readObject(obj, monitorOffset);
        if (existingMonitor != null || !createIfNotExisting) {
            assert existingMonitor == null || isMonitorLock(existingMonitor);
            return existingMonitor;
        }
        /* Atomically put a new lock in place of the null at the monitorOffset. */
        JavaMonitor newMonitor = newMonitorLock();
        if (UNSAFE.compareAndSetObject(obj, monitorOffset, null, newMonitor)) {
            return newMonitor;
        }
        /* We lost the race, use the lock some other thread installed. */
        return (JavaMonitor) BarrieredAccess.readObject(obj, monitorOffset);
    }

    protected JavaMonitor getOrCreateMonitorFromMap(Object obj, boolean createIfNotExisting) {
        assert JavaVersionUtil.JAVA_SPEC > 19 ||
                        obj.getClass() != Target_java_lang_ref_ReferenceQueue_Lock.class : "ReferenceQueue.Lock must have a monitor field or we can deadlock accessing WeakIdentityHashMap below";
        VMError.guarantee(!additionalMonitorsLock.isHeldByCurrentThread(),
                        "Recursive manipulation of the additionalMonitors map can lead to table corruptions and double insertion of a monitor for the same object");

        /*
         * Lock the monitor map and maybe add a monitor for this object. This serialization might be
         * a scalability problem.
         */
        additionalMonitorsLock.lock();
        try {
            JavaMonitor existingMonitor = additionalMonitors.get(obj);
            if (existingMonitor != null || !createIfNotExisting) {
                assert existingMonitor == null || isMonitorLock(existingMonitor);
                return existingMonitor;
            }
            JavaMonitor newMonitor = newMonitorLock();
            JavaMonitor previousEntry = additionalMonitors.put(obj, newMonitor);
            VMError.guarantee(previousEntry == null, "Replaced monitor in secondary storage map");
            return newMonitor;
        } finally {
            additionalMonitorsLock.unlock();
        }
    }

    protected static JavaMonitor newMonitorLock() {
        JavaMonitor newMonitor = new JavaMonitor();
        assert isMonitorLock(newMonitor);
        return newMonitor;
    }

    protected static boolean isMonitorLock(JavaMonitor lock) {
        return lock != null && isMonitorLockSynchronizer(SubstrateUtil.cast(lock, Target_java_util_concurrent_locks_ReentrantLock.class).sync);
    }

    protected static boolean isMonitorLockSynchronizer(Object obj) {
        if (obj != null && obj.getClass() == Target_java_util_concurrent_locks_ReentrantLock_NonfairSync.class) {
            Target_java_util_concurrent_locks_ReentrantLock_NonfairSync sync = SubstrateUtil.cast(obj, Target_java_util_concurrent_locks_ReentrantLock_NonfairSync.class);
            return sync.objectMonitorCondition != null; // contains marker or actual condition
        }
        return false;
    }

    public ReentrantLock getMonitorForTesting(Object obj) {
        return getOrCreateMonitor(obj, true);
    }

    protected ConditionObject getOrCreateCondition(JavaMonitor monitorLock, boolean createIfNotExisting) {
        assert isMonitorLock(monitorLock);
        Target_java_util_concurrent_locks_ReentrantLock lock = SubstrateUtil.cast(monitorLock, Target_java_util_concurrent_locks_ReentrantLock.class);
        Target_java_util_concurrent_locks_ReentrantLock_NonfairSync sync = SubstrateUtil.cast(lock.sync, Target_java_util_concurrent_locks_ReentrantLock_NonfairSync.class);
        ConditionObject existingCondition = SubstrateUtil.cast(sync.objectMonitorCondition, ConditionObject.class);
        if (existingCondition == MONITOR_WITHOUT_CONDITION) {
            existingCondition = null;
        }
        if (existingCondition != null || !createIfNotExisting) {
            assert existingCondition == null || isMonitorCondition(existingCondition);
            return existingCondition;
        }
        ConditionObject newCondition = (ConditionObject) monitorLock.newCondition();
        if (!UNSAFE.compareAndSetObject(sync, SYNC_MONITOR_CONDITION_FIELD_OFFSET, MONITOR_WITHOUT_CONDITION, newCondition)) {
            newCondition = SubstrateUtil.cast(sync.objectMonitorCondition, ConditionObject.class);
            assert isMonitorCondition(newCondition) : "race winner must have installed valid condition";
        }
        return newCondition;
    }

    protected static boolean isMonitorCondition(Object obj) {
        if (obj != null && obj.getClass() == Target_java_util_concurrent_locks_AbstractQueuedSynchronizer_ConditionObject.class) {
            Target_java_util_concurrent_locks_AbstractQueuedSynchronizer enclosing = SubstrateUtil.cast(obj, Target_java_util_concurrent_locks_AbstractQueuedSynchronizer_ConditionObject.class).this$0;
            if (enclosing.getClass() == (Class<?>) Target_java_util_concurrent_locks_ReentrantLock_NonfairSync.class) {
                Target_java_util_concurrent_locks_ReentrantLock_NonfairSync sync = SubstrateUtil.cast(enclosing, Target_java_util_concurrent_locks_ReentrantLock_NonfairSync.class);
                return obj == sync.objectMonitorCondition;
            }
        }
        return false;
    }
}

@TargetClass(value = AbstractOwnableSynchronizer.class)
final class Target_java_util_concurrent_locks_AbstractOwnableSynchronizer {

    @Alias //
    Thread exclusiveOwnerThread;
}

@TargetClass(value = ReentrantLock.class, innerClass = "Sync")
final class Target_java_util_concurrent_locks_ReentrantLock_Sync {
}

@TargetClass(value = ReentrantLock.class, innerClass = "NonfairSync")
final class Target_java_util_concurrent_locks_ReentrantLock_NonfairSync {
    /**
     * If this is a monitor's synchronizer, either
     * {@link MultiThreadedMonitorSupport#MONITOR_WITHOUT_CONDITION} to mark it as part of a monitor
     * that currently has no condition variable, or otherwise, a specific {@link ConditionObject}
     * that provides conditional waiting for this monitor. If {@code null}, not associated with a
     * monitor.
     */
    @Inject @RecomputeFieldValue(kind = RecomputeFieldValue.Kind.Reset) //
    volatile Target_java_util_concurrent_locks_AbstractQueuedSynchronizer_ConditionObject objectMonitorCondition;
}

// Checkstyle: stop
@TargetClass(MultiThreadedMonitorSupport.class)
final class Target_com_oracle_svm_core_monitor_MultiThreadedMonitorSupport {
    @Alias @RecomputeFieldValue(kind = RecomputeFieldValue.Kind.FieldOffset, name = "objectMonitorCondition", declClass = Target_java_util_concurrent_locks_ReentrantLock_NonfairSync.class) //
    static long SYNC_MONITOR_CONDITION_FIELD_OFFSET;

    @Alias @RecomputeFieldValue(kind = RecomputeFieldValue.Kind.FieldOffset, name = "state", declClass = AbstractQueuedSynchronizer.class) //
    static long SYNC_STATE_FIELD_OFFSET;
}

@TargetClass(ReentrantLock.class)
final class Target_java_util_concurrent_locks_ReentrantLock {
    @Alias//
    Target_java_util_concurrent_locks_ReentrantLock_Sync sync;

}


@TargetClass(AbstractQueuedSynchronizer.class)
final class Target_java_util_concurrent_locks_AbstractQueuedSynchronizer {
    @Alias //
    volatile int state;
    @Alias
    @TargetElement(name = "enqueue", onlyWith = com.oracle.svm.core.jdk.JDK17OrLater.class)
    final native void enqueue(Target_java_util_concurrent_locks_AbstractQueuedSynchronizer_Node node);
}
@com.oracle.svm.core.annotate.TargetClass(value = java.util.concurrent.locks.AbstractQueuedSynchronizer.class, innerClass = "Node")
final class Target_java_util_concurrent_locks_AbstractQueuedSynchronizer_Node {
    @Alias
    Thread waiter;
    @Alias
    @TargetElement(name = "getAndUnsetStatus", onlyWith = com.oracle.svm.core.jdk.JDK17OrLater.class)
    final native int getAndUnsetStatus(int v);
}

@com.oracle.svm.core.annotate.TargetClass(value = java.util.concurrent.locks.AbstractQueuedSynchronizer.class, innerClass = "ConditionNode")
final class Target_java_util_concurrent_locks_AbstractQueuedSynchronizer_ConditionNode {

    @Alias
    @TargetElement(name = "nextWaiter", onlyWith = com.oracle.svm.core.jdk.JDK17OrLater.class)
    Target_java_util_concurrent_locks_AbstractQueuedSynchronizer_ConditionNode nextWaiter;

}

@TargetClass(value = ConditionObject.class)
final class Target_java_util_concurrent_locks_AbstractQueuedSynchronizer_ConditionObject {
    /** Enclosing {@link AbstractQueuedSynchronizer} of this nested class. */
    @Alias Target_java_util_concurrent_locks_AbstractQueuedSynchronizer this$0;

    @Alias
    @TargetElement(name = "firstWaiter", onlyWith = com.oracle.svm.core.jdk.JDK17OrLater.class)
    private transient Target_java_util_concurrent_locks_AbstractQueuedSynchronizer_ConditionNode firstWaiter;
    @Alias
    @TargetElement(name = "lastWaiter", onlyWith = com.oracle.svm.core.jdk.JDK17OrLater.class)
    private transient Target_java_util_concurrent_locks_AbstractQueuedSynchronizer_ConditionNode lastWaiter;

    @Substitute
    @TargetElement(name = "doSignal", onlyWith = com.oracle.svm.core.jdk.JDK17OrLater.class)
    private void doSignal(Target_java_util_concurrent_locks_AbstractQueuedSynchronizer_ConditionNode first, boolean all) {
        while(true) {
            Target_java_util_concurrent_locks_AbstractQueuedSynchronizer_ConditionNode next;
            label19: {
                if (first != null) {
                    next = first.nextWaiter;
                    if ((this.firstWaiter = next) == null) {
                        this.lastWaiter = null;
                    }
                    Target_java_util_concurrent_locks_AbstractQueuedSynchronizer_Node firstNode = SubstrateUtil.cast(first, Target_java_util_concurrent_locks_AbstractQueuedSynchronizer_Node.class);
                    if ((firstNode.getAndUnsetStatus(2) & 2) == 0) {
                        break label19;
                    }

                    com.oracle.svm.core.thread.Target_java_lang_Thread t = SubstrateUtil.cast(firstNode.waiter, com.oracle.svm.core.thread.Target_java_lang_Thread.class);
                    t.notifierTid = Thread.currentThread().getId();

                    this$0.enqueue(firstNode);
                    if (all) {
                        break label19;
                    }
                }

                return;
            }

            first = next;
        }
    }

}

<<<<<<< HEAD


@TargetClass(value = ReferenceQueue.class, innerClass = "Lock")
=======
@TargetClass(value = ReferenceQueue.class, innerClass = "Lock", onlyWith = JDK17OrEarlier.class)
>>>>>>> 3e4ef481
final class Target_java_lang_ref_ReferenceQueue_Lock {
}
// Checkstyle: resume<|MERGE_RESOLUTION|>--- conflicted
+++ resolved
@@ -660,13 +660,7 @@
 
 }
 
-<<<<<<< HEAD
-
-
-@TargetClass(value = ReferenceQueue.class, innerClass = "Lock")
-=======
 @TargetClass(value = ReferenceQueue.class, innerClass = "Lock", onlyWith = JDK17OrEarlier.class)
->>>>>>> 3e4ef481
 final class Target_java_lang_ref_ReferenceQueue_Lock {
 }
 // Checkstyle: resume