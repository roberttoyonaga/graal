/*
 * Copyright (c) 2021, 2021, Oracle and/or its affiliates. All rights reserved.
 * DO NOT ALTER OR REMOVE COPYRIGHT NOTICES OR THIS FILE HEADER.
 *
 * This code is free software; you can redistribute it and/or modify it
 * under the terms of the GNU General Public License version 2 only, as
 * published by the Free Software Foundation.  Oracle designates this
 * particular file as subject to the "Classpath" exception as provided
 * by Oracle in the LICENSE file that accompanied this code.
 *
 * This code is distributed in the hope that it will be useful, but WITHOUT
 * ANY WARRANTY; without even the implied warranty of MERCHANTABILITY or
 * FITNESS FOR A PARTICULAR PURPOSE.  See the GNU General Public License
 * version 2 for more details (a copy is included in the LICENSE file that
 * accompanied this code).
 *
 * You should have received a copy of the GNU General Public License version
 * 2 along with this work; if not, write to the Free Software Foundation,
 * Inc., 51 Franklin St, Fifth Floor, Boston, MA 02110-1301 USA.
 *
 * Please contact Oracle, 500 Oracle Parkway, Redwood Shores, CA 94065 USA
 * or visit www.oracle.com if you need additional information or have any
 * questions.
 */
package com.oracle.svm.core.thread;

import com.oracle.svm.core.Uninterruptible;

import jdk.internal.misc.Unsafe;

/**
 * This class holds thread-specific data that must be freed when the thread detaches. However, it
 * might not be possible to free the data right away because other threads could use the data
 * concurrently.
 * 
 * If a thread wants to access the {@link ThreadData} of another thread, it must explicitly call
 * {@link #acquire()} and {@link #release()} to ensure that the {@link ThreadData} can't be freed
 * unexpectedly.
 */
public final class ThreadData extends UnacquiredThreadData {
<<<<<<< HEAD
    private static final Unsafe U = Unsafe.getUnsafe();
    private static final long LOCK_OFFSET = U.objectFieldOffset(ThreadData.class, "lock");
    private static final long UNSAFE_PARK_EVENT_OFFSET = U.objectFieldOffset(ThreadData.class, "unsafeParkEvent");
    private static final long SLEEP_PARK_EVENT_OFFSET = U.objectFieldOffset(ThreadData.class, "sleepParkEvent");
=======
    private static final Unsafe UNSAFE = Unsafe.getUnsafe();
    private static final long LOCK_OFFSET;
    private static final long UNSAFE_PARK_EVENT_OFFSET;
    private static final long SLEEP_PARK_EVENT_OFFSET;

    static {
        try {
            LOCK_OFFSET = UNSAFE.objectFieldOffset(ThreadData.class.getDeclaredField("lock"));
            UNSAFE_PARK_EVENT_OFFSET = UNSAFE.objectFieldOffset(ThreadData.class.getDeclaredField("unsafeParker"));
            SLEEP_PARK_EVENT_OFFSET = UNSAFE.objectFieldOffset(ThreadData.class.getDeclaredField("sleepParker"));
        } catch (Throwable ex) {
            throw VMError.shouldNotReachHere(ex);
        }
    }
>>>>>>> e1c63a14

    private volatile int lock;
    private boolean detached;
    private long refCount;

    private volatile Parker unsafeParker;
    private volatile Parker sleepParker;

    /**
     * Returns the {@link Parker} for {@link Thread#sleep}. May return null, if the {@link Parker}
     * wasn't initialized yet. If this method is called to access the {@link Parker} of another
     * thread, then the returned value must not be used after {@link #release() releasing} the
     * {@link ThreadData}.
     */
    public Parker getSleepParker() {
        assert isForCurrentThread() || refCount > 0;
        return sleepParker;
    }

    /**
     * Returns the {@link Parker} for {@link Unsafe#park} and {@link Unsafe#unpark}. If this method
     * is called to access the {@link Parker} of another thread, then the returned value must not be
     * used after {@link #release() releasing} the {@link ThreadData}.
     */
    public Parker ensureUnsafeParker() {
        assert isForCurrentThread() || refCount > 0;

        Parker existingEvent = unsafeParker;
        if (existingEvent != null) {
            return existingEvent;
        }

        initializeParker(UNSAFE_PARK_EVENT_OFFSET, false);
        return unsafeParker;
    }

    /**
     * Returns the {@link Parker} for {@link Thread#sleep}. If this method is called to access the
     * {@link Parker} of another thread, then the returned value must not be used after
     * {@link #release() releasing} the {@link ThreadData}.
     */
    public Parker ensureSleepParker() {
        assert isForCurrentThread() || refCount > 0;

        Parker existingEvent = sleepParker;
        if (existingEvent != null) {
            return existingEvent;
        }

        initializeParker(SLEEP_PARK_EVENT_OFFSET, true);
        return sleepParker;
    }

    /**
     * Must be called if a thread wants to access the {@link ThreadData} of another thread. This
     * method increases the reference count and returns the {@link ThreadData} object if the data
     * can be accessed. It returns {@code null} if the data is no longer accessible because the
     * thread detached in the meanwhile.
     */
    @Override
    @Uninterruptible(reason = "Locking without transition requires that the whole critical section is uninterruptible.")
    public ThreadData acquire() {
        JavaSpinLockUtils.lockNoTransition(this, LOCK_OFFSET);
        try {
            if (detached) {
                return null;
            }
            assert refCount >= 0;
            refCount++;
            return this;
        } finally {
            JavaSpinLockUtils.unlock(this, LOCK_OFFSET);
        }
    }

    /** Decreases the reference count. The data may be freed if the reference count reaches zero. */
    @Uninterruptible(reason = "Locking without transition requires that the whole critical section is uninterruptible.")
    public void release() {
        JavaSpinLockUtils.lockNoTransition(this, LOCK_OFFSET);
        try {
            assert refCount > 0;
            refCount--;
            if (detached && refCount == 0) {
                free();
            }
        } finally {
            JavaSpinLockUtils.unlock(this, LOCK_OFFSET);
        }
    }

    /**
     * If the {@link ThreadData} is not used by any other threads, then this method frees the thread
     * data right away. Otherwise, it marks the data as ready to be freed so that it can be freed
     * once the reference count reaches zero.
     */
    @Override
    @Uninterruptible(reason = "Locking without transition requires that the whole critical section is uninterruptible.")
    public void detach() {
        assert isForCurrentThread() || VMOperation.isInProgressAtSafepoint() : "may only be called by the detaching thread or at a safepoint";
        assert !detached : "may only be called once";

        JavaSpinLockUtils.lockNoTransition(this, LOCK_OFFSET);
        try {
            detached = true;
            if (refCount == 0) {
                free();
            }
        } finally {
            JavaSpinLockUtils.unlock(this, LOCK_OFFSET);
        }
    }

    @Uninterruptible(reason = "Called from uninterruptible code.", mayBeInlined = true)
    private void free() {
        assert isLocked();
        if (unsafeParker != null) {
            unsafeParker.release();
            unsafeParker = null;
        }
        if (sleepParker != null) {
            sleepParker.release();
            sleepParker = null;
        }
    }

    private void initializeParker(long offset, boolean isSleepEvent) {
        Parker newEvent = Parker.acquire(isSleepEvent);
        if (!tryToStoreParker(offset, newEvent)) {
            newEvent.release();
        }
    }

    @Uninterruptible(reason = "Locking without transition requires that the whole critical section is uninterruptible.")
    private boolean tryToStoreParker(long offset, Parker newEvent) {
        JavaSpinLockUtils.lockNoTransition(this, LOCK_OFFSET);
        try {
            if (U.getObject(this, offset) != null) {
                return false;
            }
            U.putObjectVolatile(this, offset, newEvent);
            return true;
        } finally {
            JavaSpinLockUtils.unlock(this, LOCK_OFFSET);
        }
    }

    @Uninterruptible(reason = "Called from uninterruptible code.", mayBeInlined = true)
    private boolean isForCurrentThread() {
        return this == PlatformThreads.getCurrentThreadData();
    }

    @Uninterruptible(reason = "Called from uninterruptible code.", mayBeInlined = true)
    private boolean isLocked() {
        return lock == 1;
    }
}

abstract class UnacquiredThreadData {
    @Uninterruptible(reason = "Called from uninterruptible code.", mayBeInlined = true)
    public abstract ThreadData acquire();

    @Uninterruptible(reason = "Called from uninterruptible code.", mayBeInlined = true)
    public abstract void detach();
}<|MERGE_RESOLUTION|>--- conflicted
+++ resolved
@@ -38,27 +38,10 @@
  * unexpectedly.
  */
 public final class ThreadData extends UnacquiredThreadData {
-<<<<<<< HEAD
     private static final Unsafe U = Unsafe.getUnsafe();
     private static final long LOCK_OFFSET = U.objectFieldOffset(ThreadData.class, "lock");
-    private static final long UNSAFE_PARK_EVENT_OFFSET = U.objectFieldOffset(ThreadData.class, "unsafeParkEvent");
-    private static final long SLEEP_PARK_EVENT_OFFSET = U.objectFieldOffset(ThreadData.class, "sleepParkEvent");
-=======
-    private static final Unsafe UNSAFE = Unsafe.getUnsafe();
-    private static final long LOCK_OFFSET;
-    private static final long UNSAFE_PARK_EVENT_OFFSET;
-    private static final long SLEEP_PARK_EVENT_OFFSET;
-
-    static {
-        try {
-            LOCK_OFFSET = UNSAFE.objectFieldOffset(ThreadData.class.getDeclaredField("lock"));
-            UNSAFE_PARK_EVENT_OFFSET = UNSAFE.objectFieldOffset(ThreadData.class.getDeclaredField("unsafeParker"));
-            SLEEP_PARK_EVENT_OFFSET = UNSAFE.objectFieldOffset(ThreadData.class.getDeclaredField("sleepParker"));
-        } catch (Throwable ex) {
-            throw VMError.shouldNotReachHere(ex);
-        }
-    }
->>>>>>> e1c63a14
+    private static final long UNSAFE_PARK_EVENT_OFFSET = U.objectFieldOffset(ThreadData.class, "unsafeParker");
+    private static final long SLEEP_PARK_EVENT_OFFSET = U.objectFieldOffset(ThreadData.class, "sleepParker");
 
     private volatile int lock;
     private boolean detached;
