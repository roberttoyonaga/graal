/*
 * Copyright (c) 2013, 2024, Oracle and/or its affiliates. All rights reserved.
 * DO NOT ALTER OR REMOVE COPYRIGHT NOTICES OR THIS FILE HEADER.
 *
 * This code is free software; you can redistribute it and/or modify it
 * under the terms of the GNU General Public License version 2 only, as
 * published by the Free Software Foundation.  Oracle designates this
 * particular file as subject to the "Classpath" exception as provided
 * by Oracle in the LICENSE file that accompanied this code.
 *
 * This code is distributed in the hope that it will be useful, but WITHOUT
 * ANY WARRANTY; without even the implied warranty of MERCHANTABILITY or
 * FITNESS FOR A PARTICULAR PURPOSE.  See the GNU General Public License
 * version 2 for more details (a copy is included in the LICENSE file that
 * accompanied this code).
 *
 * You should have received a copy of the GNU General Public License version
 * 2 along with this work; if not, write to the Free Software Foundation,
 * Inc., 51 Franklin St, Fifth Floor, Boston, MA 02110-1301 USA.
 *
 * Please contact Oracle, 500 Oracle Parkway, Redwood Shores, CA 94065 USA
 * or visit www.oracle.com if you need additional information or have any
 * questions.
 */
package com.oracle.svm.core;

import static com.oracle.svm.core.option.RuntimeOptionKey.RuntimeOptionKeyFlag.Immutable;
import static com.oracle.svm.core.option.RuntimeOptionKey.RuntimeOptionKeyFlag.IsolateCreationOnly;
import static com.oracle.svm.core.option.RuntimeOptionKey.RuntimeOptionKeyFlag.RelevantForCompilationIsolates;
import static jdk.graal.compiler.core.common.SpectrePHTMitigations.None;
import static jdk.graal.compiler.core.common.SpectrePHTMitigations.Options.SpectrePHTBarriers;
import static jdk.graal.compiler.options.OptionType.Expert;
import static jdk.graal.compiler.options.OptionType.User;

import java.nio.file.InvalidPathException;
import java.nio.file.Path;
import java.nio.file.Paths;
import java.util.List;
import java.util.UUID;
import java.util.function.Predicate;

import org.graalvm.collections.EconomicMap;
import org.graalvm.collections.UnmodifiableEconomicMap;
import org.graalvm.nativeimage.ImageInfo;
import org.graalvm.nativeimage.ImageSingletons;
import org.graalvm.nativeimage.Platform;
import org.graalvm.nativeimage.Platforms;

import com.oracle.svm.core.c.libc.LibCBase;
import com.oracle.svm.core.c.libc.MuslLibC;
import com.oracle.svm.core.heap.ReferenceHandler;
import com.oracle.svm.core.option.APIOption;
import com.oracle.svm.core.option.APIOptionGroup;
import com.oracle.svm.core.option.AccumulatingLocatableMultiOptionValue;
import com.oracle.svm.core.option.BundleMember;
import com.oracle.svm.core.option.BundleMember.Role;
import com.oracle.svm.core.option.GCOptionValue;
import com.oracle.svm.core.option.HostedOptionKey;
import com.oracle.svm.core.option.HostedOptionValues;
import com.oracle.svm.core.option.OptionMigrationMessage;
import com.oracle.svm.core.option.ReplacingLocatableMultiOptionValue;
import com.oracle.svm.core.option.RuntimeOptionKey;
import com.oracle.svm.core.option.SubstrateOptionsParser;
import com.oracle.svm.core.thread.VMOperationControl;
import com.oracle.svm.core.util.UserError;
import com.oracle.svm.util.LogUtils;
import com.oracle.svm.util.ModuleSupport;
import com.oracle.svm.util.ReflectionUtil;

import jdk.graal.compiler.api.replacements.Fold;
import jdk.graal.compiler.core.common.GraalOptions;
import jdk.graal.compiler.options.Option;
import jdk.graal.compiler.options.OptionKey;
import jdk.graal.compiler.options.OptionStability;
import jdk.graal.compiler.options.OptionType;
import jdk.graal.compiler.options.OptionValues;
import jdk.graal.compiler.phases.common.DeadCodeEliminationPhase;
import jdk.internal.misc.Unsafe;

public class SubstrateOptions {

    @Option(help = "Deprecated, option no longer has any effect.", deprecated = true, deprecationMessage = "It no longer has any effect, and no replacement is available")//
    static final HostedOptionKey<Boolean> ParseOnce = new HostedOptionKey<>(true);
    @Option(help = "Deprecated, option no longer has any effect.", deprecated = true, deprecationMessage = "It no longer has any effect, and no replacement is available")//
    static final HostedOptionKey<Boolean> ParseOnceJIT = new HostedOptionKey<>(true);
    @Option(help = "Preserve the local variable information for every Java source line to allow line-by-line stepping in the debugger. Allow the lookup of Java-level method information, e.g., in stack traces.")//
    public static final HostedOptionKey<Boolean> SourceLevelDebug = new HostedOptionKey<>(false);
    @Option(help = "Constrain debug info generation to the comma-separated list of package prefixes given to this option.")//
    public static final HostedOptionKey<AccumulatingLocatableMultiOptionValue.Strings> SourceLevelDebugFilter = new HostedOptionKey<>(
                    AccumulatingLocatableMultiOptionValue.Strings.buildWithCommaDelimiter());

    @Option(help = "Image Build ID is a 128-bit UUID string generated randomly, once per bundle or digest of input args when bundles are not used.")//
    public static final HostedOptionKey<String> ImageBuildID = new HostedOptionKey<>("");

    @Option(help = "Module containing the class that contains the main entry point. Optional if --shared is used.", type = OptionType.User)//
    public static final HostedOptionKey<String> Module = new HostedOptionKey<>("");

    @Option(help = "Class containing the default entry point method. Optional if --shared is used.", type = OptionType.User, stability = OptionStability.STABLE)//
    public static final HostedOptionKey<String> Class = new HostedOptionKey<>("");

    @Option(help = "Name of the main entry point method. Optional if --shared is used.")//
    public static final HostedOptionKey<String> Method = new HostedOptionKey<>("main");

    @APIOption(name = "-o", valueSeparator = APIOption.WHITESPACE_SEPARATOR)//
    @Option(help = "Name of the output file to be generated", type = OptionType.User)//
    public static final HostedOptionKey<String> Name = new HostedOptionKey<>("");

    @APIOption(name = "shared")//
    @Option(help = "Build shared library")//
    public static final HostedOptionKey<Boolean> SharedLibrary = new HostedOptionKey<>(false);

    @Option(help = "Persist and reload graphs across layers. If false, graphs defined in the base layer can be reparsed by the current layer and inlined before analysis, " +
                    "but will not be inlined after analysis has completed via our other inlining infrastructure")//
    public static final HostedOptionKey<Boolean> UseSharedLayerGraphs = new HostedOptionKey<>(true) {
        @Override
        protected void onValueUpdate(EconomicMap<OptionKey<?>, Object> values, Boolean oldValue, Boolean newValue) {
            NeverInline.update(values, "SubstrateStringConcatHelper.simpleConcat");
        }
    };

    @APIOption(name = "static")//
    @Option(help = "Build statically linked executable (requires static libc and zlib)")//
    public static final HostedOptionKey<Boolean> StaticExecutable = new HostedOptionKey<>(false, key -> {
        if (!Platform.includedIn(Platform.LINUX.class)) {
            throw UserError.invalidOptionValue(key, key.getValue(), "Building static executable images is currently only supported on Linux. Remove the '--static' option or build on a Linux machine");
        }
        if (!LibCBase.targetLibCIs(MuslLibC.class)) {
            throw UserError.invalidOptionValue(key, key.getValue(),
                            "Building static executable images is only supported with musl libc. Remove the '--static' option or add the '--libc=musl' option.");
        }
    });

    // @APIOption(name = "layer-create")//
    @Option(help = "Experimental: Build a Native Image layer.")//
    public static final HostedOptionKey<AccumulatingLocatableMultiOptionValue.Strings> LayerCreate = new HostedOptionKey<>(AccumulatingLocatableMultiOptionValue.Strings.build());

    // @APIOption(name = "layer-use")//
    @Option(help = "Experimental: Build an image based on a Native Image layer.")//
    @BundleMember(role = Role.Input) //
    public static final HostedOptionKey<AccumulatingLocatableMultiOptionValue.Paths> LayerUse = new HostedOptionKey<>(AccumulatingLocatableMultiOptionValue.Paths.build());

    @APIOption(name = "libc")//
    @Option(help = "Selects the libc implementation to use. Available implementations: glibc, musl, bionic")//
    public static final HostedOptionKey<String> UseLibC = new HostedOptionKey<>(null) {
        @Override
        public String getValueOrDefault(UnmodifiableEconomicMap<OptionKey<?>, Object> values) {
            if (!values.containsKey(this)) {
                return Platform.includedIn(Platform.ANDROID.class)
                                ? "bionic"
                                : System.getProperty("substratevm.HostLibC", "glibc");
            }
            return (String) values.get(this);
        }

        @Override
        public String getValue(OptionValues values) {
            return getValueOrDefault(values.getMap());
        }
    };

    @APIOption(name = "target")//
    @Option(help = "Selects native-image compilation target (in <OS>-<architecture> format). Defaults to host's OS-architecture pair.")//
    public static final HostedOptionKey<String> TargetPlatform = new HostedOptionKey<>("") {
        @Override
        protected void onValueUpdate(EconomicMap<OptionKey<?>, Object> values, String oldValue, String newValue) {
            String updatedNewValue;
            // both darwin and macos refer to Platform.MacOS
            if (newValue.equals("macos")) {
                updatedNewValue = "darwin";
            } else {
                updatedNewValue = newValue;
            }
            super.onValueUpdate(values, oldValue, updatedNewValue);

        }
    };

    @APIOption(name = "static-nolibc")//
    @Option(help = "Build statically linked executable with libc dynamically linked", type = Expert, stability = OptionStability.EXPERIMENTAL)//
    public static final HostedOptionKey<Boolean> StaticExecutableWithDynamicLibC = new HostedOptionKey<>(false);

    @Option(help = "Builds image with libstdc++ statically linked into the image (if needed)", type = Expert, stability = OptionStability.EXPERIMENTAL)//
    public static final HostedOptionKey<Boolean> StaticLibStdCpp = new HostedOptionKey<>(false);

    public static final int ForceFallback = 10;
    public static final int Automatic = 5;
    public static final int NoFallback = 0;

    public static final String OptionNameForceFallback = "force-fallback";
    public static final String OptionNameAutoFallback = "auto-fallback";
    public static final String OptionNameNoFallback = "no-fallback";

    @APIOption(name = OptionNameForceFallback, fixedValue = "" + ForceFallback, customHelp = "force building of fallback image") //
    @APIOption(name = OptionNameAutoFallback, fixedValue = "" + Automatic, customHelp = "build stand-alone image if possible") //
    @APIOption(name = OptionNameNoFallback, fixedValue = "" + NoFallback, customHelp = "build stand-alone image or report failure") //
    @Option(help = "Define when fallback-image generation should be used.")//
    public static final HostedOptionKey<Integer> FallbackThreshold = new HostedOptionKey<>(Automatic);

    public static final String IMAGE_CLASSPATH_PREFIX = "-imagecp";
    public static final String IMAGE_MODULEPATH_PREFIX = "-imagemp";
    public static final String KEEP_ALIVE_PREFIX = "-keepalive";
    private static ValueUpdateHandler<OptimizationLevel> optimizeValueUpdateHandler;
    public static OptionEnabledHandler<Boolean> imageLayerEnabledHandler;
    public static OptionEnabledHandler<Boolean> imageLayerCreateEnabledHandler;

    @Fold
    public static boolean getSourceLevelDebug() {
        return SourceLevelDebug.getValue();
    }

    @Fold
    public static Predicate<String> getSourceLevelDebugFilter() {
        return makeFilter(SourceLevelDebugFilter.getValue().values());
    }

    @Fold
    public static UUID getImageBuildID() {
        return UUID.fromString(SubstrateOptions.ImageBuildID.getValue());
    }

    @Platforms(Platform.HOSTED_ONLY.class)
    private static Predicate<String> makeFilter(List<String> definedFilters) {
        if (definedFilters.isEmpty()) {
            return javaName -> true;
        }
        return javaName -> {
            for (String wildCard : definedFilters) {
                if (javaName.startsWith(wildCard)) {
                    return true;
                }
            }
            return false;
        };
    }

    /**
     * The currently supported optimization levels. See the option description of {@link #Optimize}
     * for a description of the levels.
     */
    public enum OptimizationLevel {
        O0("No optimizations", "0"),
        O1("Basic optimizations", "1"),
        O2("Advanced optimizations", "2"),
        O3("All optimizations for best performance", "3"),
        BUILD_TIME("Optimize for fastest build time", "b"),
        SIZE("Optimize for size", "s");

        private final String description;
        private final String optionSwitch;

        OptimizationLevel(String description, String optionSwitch) {
            this.description = description;
            this.optionSwitch = optionSwitch;
        }

        public String getDescription() {
            return description;
        }

        public String getOptionSwitch() {
            return optionSwitch;
        }

        /**
         * Determine if this level is one of the given ones.
         */
        public boolean isOneOf(OptimizationLevel... levels) {
            if (levels != null) {
                for (OptimizationLevel level : levels) {
                    if (level.equals(this)) {
                        return true;
                    }
                }
            }
            return false;
        }

    }

    @APIOption(name = "-O", valueSeparator = APIOption.NO_SEPARATOR)//
    @Option(help = "Control code optimizations: b - optimize for fastest build time, s - optimize for size, " +
                    "0 - no optimizations, 1 - basic optimizations, 2 - advanced optimizations, 3 - all optimizations for best performance.", type = OptionType.User)//
    public static final HostedOptionKey<String> Optimize = new HostedOptionKey<>("2") {

        @Override
        protected void onValueUpdate(EconomicMap<OptionKey<?>, Object> values, String oldValue, String newValue) {
            OptimizationLevel newLevel = parseOptimizationLevel(newValue);

            // `-g -O0` is recommended for a better debugging experience
            GraalOptions.TrackNodeSourcePosition.update(values, newLevel == OptimizationLevel.O0);
            SubstrateOptions.IncludeNodeSourcePositions.update(values, newLevel == OptimizationLevel.O0);
            SubstrateOptions.SourceLevelDebug.update(values, newLevel == OptimizationLevel.O0);
            SubstrateOptions.AOTTrivialInline.update(values, newLevel != OptimizationLevel.O0);

            /*
             * We do not want to enable this optimization yet by default, because it reduces the
             * precision of implicit stack traces. But for optimized release builds, including pgo
             * builds, it is a valuable image size reduction.
             */
            SubstrateOptions.ReduceImplicitExceptionStackTraceInformation.update(values, newLevel == OptimizationLevel.O3);

            GraalOptions.OptimizeLongJumps.update(values, !newLevel.isOneOf(OptimizationLevel.O0, OptimizationLevel.BUILD_TIME));

            if (newLevel == OptimizationLevel.SIZE) {
                configureOs(values);
            }

            if (optimizeValueUpdateHandler != null) {
                optimizeValueUpdateHandler.onValueUpdate(values, newLevel);
            }

        }
    };

    public static void configureOs(EconomicMap<OptionKey<?>, Object> values) {
        enable(GraalOptions.ReduceCodeSize, values);
        enable(ReduceImplicitExceptionStackTraceInformation, values);
        enable(GraalOptions.OptimizeLongJumps, values);

        /*
         * Remove all loop optimizations that can increase code size, i.e., duplicate a loop body
         * somehow.
         */
        disable(GraalOptions.LoopPeeling, values);
        disable(GraalOptions.LoopUnswitch, values);
        disable(GraalOptions.FullUnroll, values);
        disable(GraalOptions.PartialUnroll, values);

        /*
         * Do not align loop headers to further reduce code size.
         */
        GraalOptions.LoopHeaderAlignment.update(values, 0);
        GraalOptions.IsolatedLoopHeaderAlignment.update(values, 0);

        /*
         * Do not run PEA - it can fan out allocations too much.
         */
        disable(GraalOptions.PartialEscapeAnalysis, values);

        /*
         * Do not fan out division.
         */
        disable(GraalOptions.OptimizeDiv, values);

        /*
         * Do more conditional elimination.
         */
        GraalOptions.ConditionalEliminationMaxIterations.update(values, 10);

        /*
         * Every dead code elimination should be non-optional
         */
        disable(DeadCodeEliminationPhase.Options.ReduceDCE, values);
    }

    public static void disable(OptionKey<Boolean> key, EconomicMap<OptionKey<?>, Object> values) {
        key.update(values, false);
    }

    public static void enable(OptionKey<Boolean> key, EconomicMap<OptionKey<?>, Object> values) {
        key.update(values, true);
    }

    /**
     * Only allows 'b' or positive numeric optimization levels, throws a user error otherwise.
     */
    private static OptimizationLevel parseOptimizationLevel(String value) {
        if (value.equals("b")) {
            return OptimizationLevel.BUILD_TIME;
        }
        if (value.equals("s")) {
            return OptimizationLevel.SIZE;
        }

        int intLevel;
        try {
            intLevel = Integer.parseInt(value);
        } catch (NumberFormatException nfe) {
            intLevel = -1;
        }

        if (intLevel == 0) {
            return OptimizationLevel.O0;
        } else if (intLevel == 1) {
            return OptimizationLevel.O1;
        } else if (intLevel == 2) {
            return OptimizationLevel.O2;
        } else if (intLevel > 2) {
            // We allow all positive numbers, and treat that as our current highest supported level.
            return OptimizationLevel.O3;
        } else {
            throw UserError.invalidOptionValue(Optimize, value, "Accepted values are 'b' or numeric value >= 0");
        }
    }

    @Fold
    public static OptimizationLevel optimizationLevel() {
        return parseOptimizationLevel(Optimize.getValue());
    }

    public static boolean useEconomyCompilerConfig(OptionValues options) {
        return "b".equals(Optimize.getValue(options));
    }

    public static boolean useCodeSizeCompilerConfig(OptionValues options) {
        return "s".equals(Optimize.getValue(options));
    }

    @Fold
    public static boolean useEconomyCompilerConfig() {
        return useEconomyCompilerConfig(HostedOptionValues.singleton());
    }

    @Fold
    public static boolean useCodeSizeCompilerConfig() {
        return useCodeSizeCompilerConfig(HostedOptionValues.singleton());
    }

    @Fold
    public static boolean isMaximumOptimizationLevel() {
        return optimizationLevel() == OptimizationLevel.O3;
    }

    public interface ValueUpdateHandler<T> {
        void onValueUpdate(EconomicMap<OptionKey<?>, Object> values, T newValue);
    }

    public interface OptionEnabledHandler<T> {
        void onOptionEnabled(EconomicMap<OptionKey<?>, Object> values);
    }

    public static void setOptimizeValueUpdateHandler(ValueUpdateHandler<OptimizationLevel> updateHandler) {
        SubstrateOptions.optimizeValueUpdateHandler = updateHandler;
    }

    public static void setImageLayerEnabledHandler(OptionEnabledHandler<Boolean> updateHandler) {
        SubstrateOptions.imageLayerEnabledHandler = updateHandler;
    }

    public static void setImageLayerCreateEnabledHandler(OptionEnabledHandler<Boolean> updateHandler) {
        SubstrateOptions.imageLayerCreateEnabledHandler = updateHandler;
    }

    @Option(help = "Track NodeSourcePositions during runtime-compilation")//
    public static final HostedOptionKey<Boolean> IncludeNodeSourcePositions = new HostedOptionKey<>(false);

    @Option(help = "Search path for C libraries passed to the linker (list of comma-separated directories)", stability = OptionStability.STABLE)//
    @BundleMember(role = BundleMember.Role.Input)//
    public static final HostedOptionKey<AccumulatingLocatableMultiOptionValue.Paths> CLibraryPath = new HostedOptionKey<>(AccumulatingLocatableMultiOptionValue.Paths.buildWithCommaDelimiter());

    @Option(help = "Path passed to the linker as the -rpath (list of comma-separated directories)")//
    public static final HostedOptionKey<AccumulatingLocatableMultiOptionValue.Strings> LinkerRPath = new HostedOptionKey<>(AccumulatingLocatableMultiOptionValue.Strings.buildWithCommaDelimiter());

    @OptionMigrationMessage("Use the '-o' option instead.")//
    @Option(help = "Directory of the image file to be generated", type = OptionType.User)//
    public static final HostedOptionKey<String> Path = new HostedOptionKey<>(null);

    public static final class GCGroup implements APIOptionGroup {
        @Override
        public String name() {
            return "gc";
        }

        @Override
        public String helpText() {
            return "Select native-image garbage collector implementation.";
        }

        @Override
        public HostedOptionKey<ReplacingLocatableMultiOptionValue.DelimitedString> multiValueOption() {
            return SupportedGCs;
        }
    }

    @Option(help = "Please use '--gc=*' instead. Possible values are listed with '--help'.")//
    public static final HostedOptionKey<ReplacingLocatableMultiOptionValue.DelimitedString> SupportedGCs = new HostedOptionKey<>(
                    ReplacingLocatableMultiOptionValue.DelimitedString.buildWithCommaDelimiter(GCOptionValue.SERIAL.getValue())) {
        @Override
        protected void onValueUpdate(EconomicMap<OptionKey<?>, Object> values, ReplacingLocatableMultiOptionValue.DelimitedString oldValue,
                        ReplacingLocatableMultiOptionValue.DelimitedString newValue) {

            if (newValue.contains(GCOptionValue.G1.getValue())) {
                SubstrateOptions.SpawnIsolates.update(values, true);
                SubstrateOptions.AllowVMInternalThreads.update(values, true);
                SubstrateOptions.ConcealedOptions.UseDedicatedVMOperationThread.update(values, true);
                SubstrateOptions.ConcealedOptions.SupportCompileInIsolates.update(values, false);
            }

            super.onValueUpdate(values, oldValue, newValue);
        }

    };

    @Fold
    public static boolean useSerialGC() {
        return !SubstrateOptions.SupportedGCs.hasBeenSet() || SubstrateOptions.SupportedGCs.getValue().contains(GCOptionValue.SERIAL.getValue());
    }

    @Fold
    public static boolean useEpsilonGC() {
        return SubstrateOptions.SupportedGCs.getValue().contains(GCOptionValue.EPSILON.getValue());
    }

    @Fold
    public static boolean useG1GC() {
        return SubstrateOptions.SupportedGCs.getValue().contains(GCOptionValue.G1.getValue());
    }

    public static class DeprecatedOptions {

        @APIOption(name = "serial", group = GCGroup.class, customHelp = "Serial garbage collector")//
        @Option(help = "Use a serial GC", deprecated = true, deprecationMessage = "Please use '--gc=serial' instead")//
        public static final HostedOptionKey<Boolean> UseSerialGC = new HostedOptionKey<>(true) {
            @Override
            protected void onValueUpdate(EconomicMap<OptionKey<?>, Object> values, Boolean oldValue, Boolean newValue) {
                if (newValue) {
                    SubstrateOptions.SupportedGCs.update(values, ReplacingLocatableMultiOptionValue.DelimitedString.buildWithCommaDelimiter(GCOptionValue.SERIAL.getValue()));
                } else if (!values.containsKey(SubstrateOptions.SupportedGCs) ||
                                ((ReplacingLocatableMultiOptionValue.DelimitedString) values.get(SubstrateOptions.SupportedGCs)).contains(GCOptionValue.SERIAL.getValue())) {
                    SubstrateOptions.SupportedGCs.update(values, ReplacingLocatableMultiOptionValue.DelimitedString.buildWithCommaDelimiter());
                }
            }
        };

        @APIOption(name = "epsilon", group = GCGroup.class, customHelp = "Epsilon garbage collector")//
        @Option(help = "Use a no-op GC", deprecated = true, deprecationMessage = "Please use '--gc=epsilon' instead")//
        public static final HostedOptionKey<Boolean> UseEpsilonGC = new HostedOptionKey<>(false) {
            @Override
            protected void onValueUpdate(EconomicMap<OptionKey<?>, Object> values, Boolean oldValue, Boolean newValue) {
                if (newValue) {
                    SubstrateOptions.SupportedGCs.update(values, ReplacingLocatableMultiOptionValue.DelimitedString.buildWithCommaDelimiter(GCOptionValue.EPSILON.getValue()));
                } else if (((AccumulatingLocatableMultiOptionValue.Strings) values.get(SubstrateOptions.SupportedGCs)).contains(GCOptionValue.EPSILON.getValue())) {
                    SubstrateOptions.SupportedGCs.update(values, ReplacingLocatableMultiOptionValue.DelimitedString.buildWithCommaDelimiter());
                }
            }
        };
    }

    @Option(help = "Enable detection and runtime container configuration support.")//
    public static final HostedOptionKey<Boolean> UseContainerSupport = new HostedOptionKey<>(true);

    @Option(help = "The size of each thread stack at run-time, in bytes.", type = OptionType.User)//
    public static final RuntimeOptionKey<Long> StackSize = new RuntimeOptionKey<>(0L);

    @Option(help = "Deprecated, has no effect.", deprecated = true) //
    public static final HostedOptionKey<Long> InternalThreadStackSize = new HostedOptionKey<>(0L);

    /**
     * Cached value of {@link ConcealedOptions#MaxJavaStackTraceDepth}. Also used as default value.
     */
    private static int maxJavaStackTraceDepth = 1024;

    /**
     * Cached accessor for {@link ConcealedOptions#MaxJavaStackTraceDepth}.
     */
    public static int maxJavaStackTraceDepth() {
        return maxJavaStackTraceDepth;
    }

    public static void updateMaxJavaStackTraceDepth(EconomicMap<OptionKey<?>, Object> runtimeValues, int newValue) {
        ConcealedOptions.MaxJavaStackTraceDepth.update(runtimeValues, newValue);
    }

    /* Same option name and specification as the Java HotSpot VM. */
    @Option(help = "Maximum total size of NIO direct-buffer allocations")//
    public static final RuntimeOptionKey<Long> MaxDirectMemorySize = new RuntimeOptionKey<>(0L);

    @Option(help = "Verify naming conventions during image construction.")//
    public static final HostedOptionKey<Boolean> VerifyNamingConventions = new HostedOptionKey<>(false);

    @Option(help = "Disable the substitutions matched by the option value. " +
                    "A value can be a fully qualified method name with parameter list, a fully qualified method name without parameter list, or a fully qualified type name. " +
                    "When multiple methods match a value, then all matching substitutions are disabled.")//
    public static final HostedOptionKey<AccumulatingLocatableMultiOptionValue.Strings> DisableSubstitution = new HostedOptionKey<>(
                    AccumulatingLocatableMultiOptionValue.Strings.build());

    @Option(help = "Deprecated, has no effect.", deprecated = true) //
    public static final HostedOptionKey<Boolean> MultiThreaded = new HostedOptionKey<>(true);

    @Option(help = "Force no direct relocations to be present in the text section of the generated image", type = OptionType.Debug) //
    public static final HostedOptionKey<Boolean> NoDirectRelocationsInText = new HostedOptionKey<>(true);

    @Option(help = "Support multiple isolates.", deprecated = true, deprecationMessage = "This option disables a major feature of GraalVM Native Image and will be removed in a future release") //
    public static final HostedOptionKey<Boolean> SpawnIsolates = new HostedOptionKey<>(true);

    @Option(help = "At CEntryPoints check that the passed IsolateThread is valid.") //
    public static final HostedOptionKey<Boolean> CheckIsolateThreadAtEntry = new HostedOptionKey<>(false);

    @Option(help = "Trace VMOperation execution.")//
    public static final HostedOptionKey<Boolean> TraceVMOperations = new HostedOptionKey<>(false);

    private static final String DEPRECATION_MESSAGE_TCI = "This option is not required anymore with the strict image heap enabled by default.";
    @APIOption(name = "trace-class-initialization", deprecated = DEPRECATION_MESSAGE_TCI)//
    @Option(help = "Comma-separated list of fully-qualified class names that class initialization is traced for.", deprecated = true, deprecationMessage = DEPRECATION_MESSAGE_TCI)//
    public static final HostedOptionKey<AccumulatingLocatableMultiOptionValue.Strings> TraceClassInitialization = new HostedOptionKey<>(
                    AccumulatingLocatableMultiOptionValue.Strings.buildWithCommaDelimiter());

    @APIOption(name = "trace-object-instantiation")//
    @Option(help = "Comma-separated list of fully-qualified class names that object instantiation is traced for.")//
    public static final HostedOptionKey<AccumulatingLocatableMultiOptionValue.Strings> TraceObjectInstantiation = new HostedOptionKey<>(
                    AccumulatingLocatableMultiOptionValue.Strings.buildWithCommaDelimiter());

    @Option(help = "Trace all native tool invocations as part of image building", type = User)//
    public static final HostedOptionKey<Boolean> TraceNativeToolUsage = new HostedOptionKey<>(false);

    @Option(help = "Prefix that is added to the names of entry point methods.")//
    public static final HostedOptionKey<String> EntryPointNamePrefix = new HostedOptionKey<>("");

    @Option(help = "Prefix that is added to the names of API functions.", stability = OptionStability.STABLE)//
    public static final HostedOptionKey<String> APIFunctionPrefix = new HostedOptionKey<>("graal_");

    @APIOption(name = "enable-http", fixedValue = "http", customHelp = "enable http support in the generated image")//
    @APIOption(name = "enable-https", fixedValue = "https", customHelp = "enable https support in the generated image")//
    @APIOption(name = "enable-url-protocols")//
    @Option(help = "List of comma separated URL protocols to enable.")//
    public static final HostedOptionKey<AccumulatingLocatableMultiOptionValue.Strings> EnableURLProtocols = new HostedOptionKey<>(
                    AccumulatingLocatableMultiOptionValue.Strings.buildWithCommaDelimiter());

    @Option(help = "List of comma separated URL protocols that must never be included.")//
    public static final HostedOptionKey<AccumulatingLocatableMultiOptionValue.Strings> DisableURLProtocols = new HostedOptionKey<>(
                    AccumulatingLocatableMultiOptionValue.Strings.buildWithCommaDelimiter());

    @SuppressWarnings("unused") //
    @APIOption(name = "enable-all-security-services")//
    @Option(help = "Add all security service classes to the generated image.", deprecated = true)//
    public static final HostedOptionKey<Boolean> EnableAllSecurityServices = new HostedOptionKey<>(false);

    @Option(help = "Enable Java Native Interface (JNI) support.")//
    public static final HostedOptionKey<Boolean> JNI = new HostedOptionKey<>(true);

    @Option(help = "Report information about known JNI elements when lookup fails", type = OptionType.User)//
    public static final HostedOptionKey<Boolean> JNIVerboseLookupErrors = new HostedOptionKey<>(false);

    @Option(help = "Export Invocation API symbols.", type = OptionType.User)//
    public static final HostedOptionKey<Boolean> JNIExportSymbols = new HostedOptionKey<>(true);

    @Option(help = "JNI functions will return more specific error codes.", type = OptionType.User)//
    public static final HostedOptionKey<Boolean> JNIEnhancedErrorCodes = new HostedOptionKey<>(false);

    @Option(help = "Enable JVM Tool Interface (JVMTI) support.", type = OptionType.User)//
    public static final HostedOptionKey<Boolean> JVMTI = new HostedOptionKey<>(false);

    @Option(help = "Loads the specified native agent library. " +
                    "After the library name, a comma-separated list of options specific to the library can be used.", type = OptionType.User)//
    public static final RuntimeOptionKey<String> JVMTIAgentLib = new RuntimeOptionKey<>(null);

    @Option(help = "Loads the specified native agent library specified by the absolute path name. " +
                    "After the library path, a comma-separated list of options specific to the library can be used.", type = OptionType.User)//
    public static final RuntimeOptionKey<String> JVMTIAgentPath = new RuntimeOptionKey<>(null);

    @Option(help = "Alignment of AOT and JIT compiled code in bytes.")//
    public static final HostedOptionKey<Integer> CodeAlignment = new HostedOptionKey<>(16);

    public static final String BUILD_ARTIFACTS_FILE_NAME = "build-artifacts.json";
    @Option(help = "Create a " + BUILD_ARTIFACTS_FILE_NAME + " file in the build directory. The output conforms to the JSON schema located at: " +
                    "docs/reference-manual/native-image/assets/build-artifacts-schema-v0.9.0.json", type = OptionType.User)//
    public static final HostedOptionKey<Boolean> GenerateBuildArtifactsFile = new HostedOptionKey<>(false);

    /*
     * Build output options.
     */

    @APIOption(name = "color")//
    @Option(help = "Color build output ('always', 'never', or 'auto')", type = OptionType.User)//
    public static final HostedOptionKey<String> Color = new HostedOptionKey<>("auto");

    public static boolean hasColorsEnabled(OptionValues values) {
        if (Color.hasBeenSet(values)) {
            String value = Color.getValue(values);
            return switch (value) {
                case "always" -> true;
                case "auto" -> {
                    /* Fail only when assertions are enabled. */
                    assert false : "'auto' value should have been resolved in the driver";
                    yield false;
                }
                case "never" -> false;
                default -> throw UserError.invalidOptionValue(Color, value, "Only 'always', 'never', and 'auto' are accepted values");
            };
        }
        return false;
    }

    @APIOption(name = "silent")//
    @Option(help = "Silence build output", type = OptionType.User)//
    public static final HostedOptionKey<Boolean> BuildOutputSilent = new HostedOptionKey<>(false);

    @Option(help = "Deprecated, option no longer has any effect.", type = OptionType.User, deprecated = true, deprecationMessage = "It no longer has any effect, and no replacement is available")//
    public static final HostedOptionKey<Boolean> BuildOutputPrefix = new HostedOptionKey<>(false);

    @Option(help = "Color build output (enabled by default if colors are supported by terminal)", type = OptionType.User, deprecated = true, deprecationMessage = "Please use '--color' instead.")//
    public static final HostedOptionKey<Boolean> BuildOutputColorful = new HostedOptionKey<>(false);

    @Option(help = "Show links in build output (defaults to the value of BuildOutputColorful)", type = OptionType.User)//
    public static final HostedOptionKey<Boolean> BuildOutputLinks = new HostedOptionKey<>(false);

    @Option(help = "Report progress in build output (default is adaptive)", type = OptionType.User)//
    public static final HostedOptionKey<Boolean> BuildOutputProgress = new HostedOptionKey<>(false);

    @Option(help = "Show code and heap breakdowns as part of the build output", type = OptionType.User)//
    public static final HostedOptionKey<Boolean> BuildOutputBreakdowns = new HostedOptionKey<>(true);

    @Option(help = "Show recommendations as part of the build output", type = OptionType.User)//
    public static final HostedOptionKey<Boolean> BuildOutputRecommendations = new HostedOptionKey<>(true);

    @Option(help = "Print GC warnings as part of build output", type = OptionType.User)//
    public static final HostedOptionKey<Boolean> BuildOutputGCWarnings = new HostedOptionKey<>(true);

    @BundleMember(role = BundleMember.Role.Output)//
    @Option(help = "Print build output statistics as JSON to the specified file. " +
                    "The output conforms to the JSON schema located at: " +
                    "docs/reference-manual/native-image/assets/build-output-schema-v0.9.3.json", type = OptionType.User)//
    public static final HostedOptionKey<AccumulatingLocatableMultiOptionValue.Paths> BuildOutputJSONFile = new HostedOptionKey<>(AccumulatingLocatableMultiOptionValue.Paths.build());

    public static final String NATIVE_IMAGE_OPTIONS_ENV_VAR = "NATIVE_IMAGE_OPTIONS";

    @Option(help = "Internal option to forward the value of " + NATIVE_IMAGE_OPTIONS_ENV_VAR)//
    public static final HostedOptionKey<String> BuildOutputNativeImageOptionsEnvVarValue = new HostedOptionKey<>(null);

    /*
     * Object and array allocation options.
     */
    @Option(help = "Number of cache lines to load after the array allocation using prefetch instructions.")//
    public static final HostedOptionKey<Integer> AllocatePrefetchLines = new HostedOptionKey<>(4);

    @Option(help = "Number of cache lines to load after the object address using prefetch instructions.")//
    public static final HostedOptionKey<Integer> AllocateInstancePrefetchLines = new HostedOptionKey<>(1);

    @Option(help = "Generated code style for prefetch instructions: for 0 or less no prefetch instructions are generated and for 1 or more prefetch instructions are introduced after each allocation.")//
    public static final HostedOptionKey<Integer> AllocatePrefetchStyle = new HostedOptionKey<>(1);

    @Option(help = "Sets the prefetch instruction to prefetch ahead of the allocation pointer. Possible values are from 0 to 3. The actual instructions behind the values depend on the platform.")//
    public static final HostedOptionKey<Integer> AllocatePrefetchInstr = new HostedOptionKey<>(0);

    @Option(help = "Sets the size (in bytes) of the prefetch distance for object allocation. " +
                    "Memory about to be written with the value of new objects is prefetched up to this distance starting from the address of the last allocated object. " +
                    "Each Java thread has its own allocation point.")//
    public static final HostedOptionKey<Integer> AllocatePrefetchDistance = new HostedOptionKey<>(192);

    @Option(help = "Sets the step size (in bytes) for sequential prefetch instructions.")//
    public static final HostedOptionKey<Integer> AllocatePrefetchStepSize = new HostedOptionKey<>(64);

    @Option(help = "How many bytes to pad fields and classes marked @Contended with.") //
    public static final HostedOptionKey<Integer> ContendedPaddingWidth = new HostedOptionKey<>(128);

    @Option(help = "Add additional header bytes to each object, for diagnostic purposes.", type = OptionType.Debug) //
    public static final HostedOptionKey<Integer> AdditionalHeaderBytes = new HostedOptionKey<>(0, SubstrateOptions::validateAdditionalHeaderBytes);

    private static void validateAdditionalHeaderBytes(HostedOptionKey<Integer> optionKey) {
        int value = optionKey.getValue();
        if (value < 0 || value % 4 != 0) {
            throw UserError.invalidOptionValue(optionKey, value, "The value must be 0 or a positive multiple of 4.");
        }
    }

    @Option(help = "Fill unused and freed native memory with sentinel values. Needs NMT.", type = OptionType.Debug) //
    public static final HostedOptionKey<Boolean> ZapNativeMemory = new HostedOptionKey<>(false, SubstrateOptions::validateZapNativeMemory);

    private static void validateZapNativeMemory(HostedOptionKey<Boolean> optionKey) {
        boolean value = optionKey.getValue();
        if (value && !VMInspectionOptions.hasNativeMemoryTrackingSupport()) {
            throw UserError.abort("The option '" + optionKey.getName() + "' can only be enabled if NMT is enabled as well ('--enable-monitoring=nmt').");
        }
    }

    /*
     * Isolate tear down options.
     */

    @Option(help = "The number of nanoseconds before and between which tearing down an isolate gives a warning message.  0 implies no warning.")//
    public static final RuntimeOptionKey<Long> TearDownWarningNanos = new RuntimeOptionKey<>(0L, RelevantForCompilationIsolates);

    @Option(help = "The number of nanoseconds before tearing down an isolate gives a failure message.  0 implies no message.")//
    public static final RuntimeOptionKey<Long> TearDownFailureNanos = new RuntimeOptionKey<>(0L, RelevantForCompilationIsolates);

    public static long getTearDownWarningNanos() {
        return TearDownWarningNanos.getValue();
    }

    public static long getTearDownFailureNanos() {
        return TearDownFailureNanos.getValue();
    }

    @Option(help = "Define the maximum number of stores for which the loop that zeroes out objects is unrolled.")//
    public static final HostedOptionKey<Integer> MaxUnrolledObjectZeroingStores = new HostedOptionKey<>(8);

    @Option(help = "Deprecated, has no effect.", deprecated = true)//
    static final HostedOptionKey<Boolean> StackTrace = new HostedOptionKey<>(true);

    @Option(help = "Parse and consume standard options and system properties from the command line arguments when the VM is created.")//
    public static final HostedOptionKey<Boolean> ParseRuntimeOptions = new HostedOptionKey<>(true);

    @Option(help = "Enable wildcard expansion in command line arguments on Windows.")//
    public static final HostedOptionKey<Boolean> EnableWildcardExpansion = new HostedOptionKey<>(true);

    @Option(help = "Deprecated", deprecated = true)//
    static final HostedOptionKey<Boolean> AOTInline = new HostedOptionKey<>(true);

    @Option(help = "Perform trivial method inlining in the AOT compiled native image")//
    public static final HostedOptionKey<Boolean> AOTTrivialInline = new HostedOptionKey<>(true);

    @Option(help = "file:doc-files/NeverInlineHelp.txt", type = OptionType.Debug)//
    public static final HostedOptionKey<AccumulatingLocatableMultiOptionValue.Strings> NeverInline = new HostedOptionKey<>(AccumulatingLocatableMultiOptionValue.Strings.build());

    @Option(help = "Maximum number of nodes in a method so that it is considered trivial.")//
    public static final HostedOptionKey<Integer> MaxNodesInTrivialMethod = new HostedOptionKey<>(20);

    @Option(help = "Maximum number of invokes in a method so that it is considered trivial (for testing only).")//
    public static final HostedOptionKey<Integer> MaxInvokesInTrivialMethod = new HostedOptionKey<>(1);

    @Option(help = "Maximum number of nodes in a method so that it is considered trivial, if it does not have any invokes.")//
    public static final HostedOptionKey<Integer> MaxNodesInTrivialLeafMethod = new HostedOptionKey<>(40);

    @Option(help = "The maximum number of nodes in a graph allowed after trivial inlining.")//
    public static final HostedOptionKey<Integer> MaxNodesAfterTrivialInlining = new HostedOptionKey<>(Integer.MAX_VALUE);

    @Option(help = "Saves stack base pointer on the stack on method entry.")//
    public static final HostedOptionKey<Boolean> PreserveFramePointer = new HostedOptionKey<>(false);

    @Fold
    public static boolean hasFramePointer() {
        /* We always push a frame pointer to a stack on AArch64 and RISCV64. */
        return SubstrateOptions.PreserveFramePointer.getValue() || Platform.includedIn(Platform.AARCH64.class) || Platform.includedIn(Platform.RISCV64.class);
    }

    @Option(help = "Use callee saved registers to reduce spilling for low-frequency calls to stubs (if callee saved registers are supported by the architecture)")//
    public static final HostedOptionKey<Boolean> UseCalleeSavedRegisters = new HostedOptionKey<>(true);

    @Option(help = "Report error if <typename>[:<UsageKind>{,<UsageKind>}] is discovered during analysis (valid values for UsageKind: Reachable, Instantiated).", type = OptionType.Debug)//
    public static final HostedOptionKey<AccumulatingLocatableMultiOptionValue.Strings> ReportAnalysisForbiddenType = new HostedOptionKey<>(AccumulatingLocatableMultiOptionValue.Strings.build());

    @Option(help = "Backend used by the compiler", type = OptionType.User)//
    public static final HostedOptionKey<String> CompilerBackend = new HostedOptionKey<>("lir") {
        @Override
        protected void onValueUpdate(EconomicMap<OptionKey<?>, Object> values, String oldValue, String newValue) {
            if ("llvm".equals(newValue)) {
                boolean isLLVMBackendMissing;
                if (ModuleSupport.modulePathBuild) {
                    isLLVMBackendMissing = ModuleLayer.boot().findModule("org.graalvm.nativeimage.llvm").isEmpty();
                } else {
                    isLLVMBackendMissing = ReflectionUtil.lookupClass(true, "com.oracle.svm.core.graal.llvm.LLVMFeature") == null;
                }
                if (isLLVMBackendMissing) {
                    throw UserError.invalidOptionValue(CompilerBackend, newValue,
                                    "The LLVM backend for GraalVM Native Image is missing and needs to be built from source. " +
                                                    "For instructions, please see https://github.com/oracle/graal/blob/master/docs/reference-manual/native-image/LLVMBackend.md.");
                }

                /* See GR-14405, https://github.com/oracle/graal/issues/1056 */
                GraalOptions.EmitStringSubstitutions.update(values, false);
                /*
                 * The code information is filled before linking, which means that stripping dead
                 * functions makes it incoherent with the executable.
                 */
                RemoveUnusedSymbols.update(values, false);
                InternalSymbolsAreGlobal.update(values, true);
                /*
                 * The LLVM backend doesn't support speculative execution attack mitigation
                 */
                SpectrePHTBarriers.update(values, None);
            }
        }
    };

    @Fold
    public static boolean useLLVMBackend() {
        return "llvm".equals(CompilerBackend.getValue());
    }

    @Fold
    public static boolean useLIRBackend() {
        return "lir".equals(CompilerBackend.getValue());
    }

    /*
     * RemoveUnusedSymbols is not enabled on Darwin by default, because the linker sometimes
     * segfaults when the -dead_strip option is used.
     */
    @Option(help = "Use linker option to prevent unreferenced symbols in image.")//
    public static final HostedOptionKey<Boolean> RemoveUnusedSymbols = new HostedOptionKey<>(OS.getCurrent() != OS.DARWIN);
    @Option(help = "Use linker option to remove all local symbols from image.")//
    public static final HostedOptionKey<Boolean> DeleteLocalSymbols = new HostedOptionKey<>(true);
    @Option(help = "Compatibility option to make symbols used for the image heap global. " +
                    "Using global symbols is problematic for shared libraries because the loader implicitly changes the value when the symbol is already defined in the executable loading the library. " +
                    "Setting this option to true preserves the broken behavior of old Native Image versions.")//
    public static final HostedOptionKey<Boolean> InternalSymbolsAreGlobal = new HostedOptionKey<>(false);

    @Option(help = "Common prefix used by method symbols in image.")//
    public static final HostedOptionKey<String> ImageSymbolsPrefix = new HostedOptionKey<>("");

    /**
     * Needs to be removed as part of GR-50210.
     */
    @Option(help = "Fold SecurityManager getter.", stability = OptionStability.EXPERIMENTAL, type = OptionType.Expert) //
    public static final HostedOptionKey<Boolean> FoldSecurityManagerGetter = new HostedOptionKey<>(true);

    @APIOption(name = "native-compiler-path")//
    @Option(help = "Provide custom path to C compiler used for query code compilation and linking.", type = OptionType.User)//
    public static final HostedOptionKey<String> CCompilerPath = new HostedOptionKey<>(null);
    @APIOption(name = "native-compiler-options")//
    @Option(help = "Provide custom C compiler option used for query code compilation.", type = OptionType.User)//
    public static final HostedOptionKey<AccumulatingLocatableMultiOptionValue.Strings> CCompilerOption = new HostedOptionKey<>(AccumulatingLocatableMultiOptionValue.Strings.build());

    @Option(help = "Use strict checks when performing query code compilation.", type = OptionType.User)//
    public static final HostedOptionKey<Boolean> StrictQueryCodeCompilation = new HostedOptionKey<>(true);

    @APIOption(name = "native-image-info")//
    @Option(help = "Show native-toolchain information and image-build settings", type = User)//
    public static final HostedOptionKey<Boolean> DumpTargetInfo = new HostedOptionKey<>(false);

    @Option(help = "Check if native-toolchain is known to work with native-image", type = Expert)//
    public static final HostedOptionKey<Boolean> CheckToolchain = new HostedOptionKey<>(true);

    @Option(help = "When set to true, the image generator verifies that the image heap does not contain a home directory as a substring", type = User, stability = OptionStability.STABLE)//
    public static final HostedOptionKey<Boolean> DetectUserDirectoriesInImageHeap = new HostedOptionKey<>(false);

    @Option(help = "Determines if a null region is present between the heap base and the image heap.", type = Expert)//
    public static final HostedOptionKey<Boolean> UseNullRegion = new HostedOptionKey<>(true);

    @Option(help = "The interval in minutes between watchdog checks (0 disables the watchdog)", type = OptionType.Expert)//
    public static final HostedOptionKey<Integer> DeadlockWatchdogInterval = new HostedOptionKey<>(10);
    @Option(help = "Exit the image builder VM after printing call stacks", type = OptionType.Expert)//
    public static final HostedOptionKey<Boolean> DeadlockWatchdogExitOnTimeout = new HostedOptionKey<>(true);

    /**
     * The alignment for AOT and JIT compiled methods. The value is constant folded during image
     * generation, i.e., cannot be changed at run time, so that it can be used in uninterruptible
     * code.
     */
    @Fold
    public static int codeAlignment() {
        return CodeAlignment.getValue();
    }

    @Option(help = "Determines if VM internal threads (e.g., a dedicated VM operation or reference handling thread) are allowed in this image.", type = OptionType.Expert) //
    public static final HostedOptionKey<Boolean> AllowVMInternalThreads = new HostedOptionKey<>(true);

    @Option(help = "Determines if debugging-specific helper methods are embedded into the image. Those methods can be called directly from the debugger to obtain or print additional information.", type = OptionType.Debug) //
    public static final HostedOptionKey<Boolean> IncludeDebugHelperMethods = new HostedOptionKey<>(false);

    @APIOption(name = "-g", fixedValue = "2", customHelp = "generate debugging information")//
    @Option(help = "Insert debug info into the generated native image or library")//
    public static final HostedOptionKey<Integer> GenerateDebugInfo = new HostedOptionKey<>(0, SubstrateOptions::validateGenerateDebugInfo) {
        @Override
        protected void onValueUpdate(EconomicMap<OptionKey<?>, Object> values, Integer oldValue, Integer newValue) {
            if (OS.WINDOWS.isCurrent()) {
                /* Keep symbols on Windows. The symbol table is part of the pdb-file. */
                DeleteLocalSymbols.update(values, newValue == 0);
            }
        }
    };

    private static void validateGenerateDebugInfo(HostedOptionKey<Integer> optionKey) {
        if (OS.getCurrent() == OS.DARWIN && optionKey.hasBeenSet() && optionKey.getValue() > 0) {
            LogUtils.warning("Using %s is not supported on macOS", SubstrateOptionsParser.commandArgument(optionKey, optionKey.getValue().toString()));
        }
    }

    public static boolean useDebugInfoGeneration() {
        return useLIRBackend() && GenerateDebugInfo.getValue() > 0;
    }

    @Option(help = "Directory under which to create source file cache for Application or GraalVM classes")//
    static final HostedOptionKey<String> DebugInfoSourceCacheRoot = new HostedOptionKey<>("sources");

    @Option(help = "Temporary option to disable checking of image builder module dependencies or increasing its verbosity", type = OptionType.Debug)//
    public static final HostedOptionKey<Integer> CheckBootModuleDependencies = new HostedOptionKey<>(ModuleSupport.modulePathBuild ? 1 : 0);

    public static Path getDebugInfoSourceCacheRoot() {
        try {
            return Paths.get(Path.getValue()).resolve(DebugInfoSourceCacheRoot.getValue());
        } catch (InvalidPathException ipe) {
            throw UserError.invalidOptionValue(DebugInfoSourceCacheRoot, DebugInfoSourceCacheRoot.getValue(), "The path is invalid");
        }
    }

    @Option(help = "Use a separate file for debug info.")//
    public static final HostedOptionKey<Boolean> StripDebugInfo = new HostedOptionKey<>(OS.getCurrent() != OS.DARWIN, SubstrateOptions::validateStripDebugInfo);

    private static void validateStripDebugInfo(HostedOptionKey<Boolean> optionKey) {
        Boolean optionValue = optionKey.getValue();
        if (OS.getCurrent() == OS.DARWIN && optionKey.hasBeenSet() && optionKey.getValue()) {
            throw UserError.invalidOptionValue(optionKey, optionValue, "The option is not supported on macOS");
        }
        if (OS.getCurrent() == OS.WINDOWS && optionKey.hasBeenSet() && !optionKey.getValue()) {
            throw UserError.invalidOptionValue(optionKey, optionValue, "The option is not supported on Windows (debug info is always generated in a separate file)");
        }
    }

    @Option(help = "Omit generation of DebugLineInfo originating from inlined methods") //
    public static final HostedOptionKey<Boolean> OmitInlinedMethodDebugLineInfo = new HostedOptionKey<>(false);

    @Option(help = "Specify maximum inlining depth to consider when building DebugCodeInfo") //
    public static final HostedOptionKey<Integer> DebugCodeInfoMaxDepth = new HostedOptionKey<>(Integer.MAX_VALUE);

    @Option(help = "Do not use SourceMappings for generating DebugCodeInfo (i.e. only use Infopoints)") //
    public static final HostedOptionKey<Boolean> DebugCodeInfoUseSourceMappings = new HostedOptionKey<>(false);

    @Option(help = "Emit debuginfo debug.svm.imagebuild.* sections with detailed image-build options.")//
    public static final HostedOptionKey<Boolean> UseImagebuildDebugSections = new HostedOptionKey<>(true);

    @Fold
    public static boolean supportCompileInIsolates() {
        UserError.guarantee(!ConcealedOptions.SupportCompileInIsolates.getValue() || SpawnIsolates.getValue(),
                        "Option %s must be enabled to support isolated compilations through option %s",
                        SpawnIsolates.getName(),
                        ConcealedOptions.SupportCompileInIsolates.getName());
        return ConcealedOptions.SupportCompileInIsolates.getValue();
    }

    public static boolean shouldCompileInIsolates() {
        /*
         * If SupportCompileInIsolates is unset, CompileInIsolates becomes unreachable because this
         * expression is folded, and cannot be used at runtime.
         */
        return supportCompileInIsolates() && ConcealedOptions.CompileInIsolates.getValue();
    }

    @Option(help = "Options that are passed to each compilation isolate. Individual arguments are separated by spaces. Arguments that contain spaces need to be enclosed by single quotes.") //
    public static final RuntimeOptionKey<String> CompilationIsolateOptions = new RuntimeOptionKey<>(null);

    @Option(help = "Size of the reserved address space of each compilation isolate (0: default for new isolates).") //
    public static final RuntimeOptionKey<Long> CompilationIsolateAddressSpaceSize = new RuntimeOptionKey<>(0L);

    /** Query these options only through an appropriate method. */
    public static class ConcealedOptions {

        @Option(help = "Support runtime compilation in separate isolates (enable at runtime with option CompileInIsolates).") //
        public static final HostedOptionKey<Boolean> SupportCompileInIsolates = new HostedOptionKey<>(null) {
            @Override
            public Boolean getValueOrDefault(UnmodifiableEconomicMap<OptionKey<?>, Object> values) {
                if (!values.containsKey(this)) {
                    return SpawnIsolates.getValueOrDefault(values);
                }
                return super.getValueOrDefault(values);
            }

            @Override
            public Boolean getValue(OptionValues values) {
                return getValueOrDefault(values.getMap());
            }
        };

        @Option(help = "Activate runtime compilation in separate isolates (enable support during image build with option SupportCompileInIsolates).") //
        public static final RuntimeOptionKey<Boolean> CompileInIsolates = new RuntimeOptionKey<>(true, RelevantForCompilationIsolates);

        /** Use {@link VMOperationControl#useDedicatedVMOperationThread()} instead. */
        @Option(help = "Determines if VM operations should be executed in a dedicated thread.", type = OptionType.Expert)//
        public static final HostedOptionKey<Boolean> UseDedicatedVMOperationThread = new HostedOptionKey<>(false);

        /** Use {@link ReferenceHandler#isExecutedManually()} instead. */
        @Option(help = "Determines if the reference handling is executed automatically or manually.", type = OptionType.Expert) //
        public static final RuntimeOptionKey<Boolean> AutomaticReferenceHandling = new RuntimeOptionKey<>(true, IsolateCreationOnly);

        /** Use {@link com.oracle.svm.core.jvmstat.PerfManager#usePerfData()} instead. */
        @Option(help = "Flag to disable jvmstat instrumentation for performance testing.")//
        public static final RuntimeOptionKey<Boolean> UsePerfData = new RuntimeOptionKey<>(true, IsolateCreationOnly);

        /** Use {@link SubstrateOptions#maxJavaStackTraceDepth()} instead. */
        @Option(help = "The maximum number of lines in the stack trace for Java exceptions (0 means all)", type = OptionType.User)//
        public static final RuntimeOptionKey<Integer> MaxJavaStackTraceDepth = new RuntimeOptionKey<>(maxJavaStackTraceDepth) {
            @Override
            protected void onValueUpdate(EconomicMap<OptionKey<?>, Object> values, Integer oldValue, Integer newValue) {
                super.onValueUpdate(values, oldValue, newValue);
                maxJavaStackTraceDepth = newValue;
            }
        };

        /** Use {@link SubstrateOptions#getPageSize()} instead. */
        @Option(help = "The largest page size of machines that can run the image. The default of 0 automatically selects a typically suitable value.")//
        protected static final HostedOptionKey<Integer> PageSize = new HostedOptionKey<>(0);

        /** Use {@link SubstrateOptions#needsExitHandlers()} instead. */
        @APIOption(name = "install-exit-handlers")//
        @Option(help = "Provide java.lang.Terminator exit handlers", type = User)//
        protected static final HostedOptionKey<Boolean> InstallExitHandlers = new HostedOptionKey<>(false);

        @Option(help = "Physical memory size (in bytes). By default, the value is queried from the OS/container during VM startup.", type = OptionType.Expert)//
        public static final RuntimeOptionKey<Long> MaxRAM = new RuntimeOptionKey<>(0L, IsolateCreationOnly);
    }

    @Fold
<<<<<<< HEAD
    public static final boolean needsExitHandlers() {
        return ConcealedOptions.InstallExitHandlers.getValue() || VMInspectionOptions.hasJfrSupport() || VMInspectionOptions.hasNativeMemoryTrackingSupport() ||
                        VMInspectionOptions.hasGcNotificationSupport();
=======
    public static boolean needsExitHandlers() {
        return ConcealedOptions.InstallExitHandlers.getValue() || VMInspectionOptions.hasJfrSupport() || VMInspectionOptions.hasNativeMemoryTrackingSupport();
>>>>>>> ce344dd4
    }

    @Option(help = "Overwrites the available number of processors provided by the OS. Any value <= 0 means using the processor count from the OS.")//
    public static final RuntimeOptionKey<Integer> ActiveProcessorCount = new RuntimeOptionKey<>(-1, IsolateCreationOnly, RelevantForCompilationIsolates);

    @Option(help = "For internal purposes only. Disables type id result verification even when running with assertions enabled.", stability = OptionStability.EXPERIMENTAL, type = OptionType.Debug)//
    public static final HostedOptionKey<Boolean> DisableTypeIdResultVerification = new HostedOptionKey<>(true);

    @Option(help = "Enables signal handling", stability = OptionStability.EXPERIMENTAL, type = Expert)//
    public static final RuntimeOptionKey<Boolean> EnableSignalHandling = new RuntimeOptionKey<>(null, Immutable) {
        @Override
        public Boolean getValueOrDefault(UnmodifiableEconomicMap<OptionKey<?>, Object> values) {
            if (values.containsKey(this)) {
                return (Boolean) values.get(this);
            }
            return ImageInfo.isExecutable();
        }

        @Override
        public Boolean getValue(OptionValues values) {
            return getValueOrDefault(values.getMap());
        }
    };

    @Option(help = "Dump heap to file (see HeapDumpPath) the first time the image throws java.lang.OutOfMemoryError because it ran out of Java heap.")//
    public static final RuntimeOptionKey<Boolean> HeapDumpOnOutOfMemoryError = new RuntimeOptionKey<>(false);

    @Option(help = "Path of the file or directory in which heap dumps are created. An empty value means a default file " +
                    "name will be used. An existing directory means the dump will be placed in the directory and have " +
                    "the default file name.") //
    public static final RuntimeOptionKey<String> HeapDumpPath = new RuntimeOptionKey<>("", Immutable);

    @Option(help = "A prefix that is used for heap dump filenames if no heap dump filename was specified explicitly.")//
    public static final HostedOptionKey<String> HeapDumpDefaultFilenamePrefix = new HostedOptionKey<>("svm-heapdump-");

    @Option(help = "Create a heap dump and exit.")//
    public static final RuntimeOptionKey<Boolean> DumpHeapAndExit = new RuntimeOptionKey<>(false, Immutable);

    @Option(help = "Enable Java Flight Recorder.")//
    public static final RuntimeOptionKey<Boolean> FlightRecorder = new RuntimeOptionKey<>(false, Immutable);

    @Option(help = "file:doc-files/StartFlightRecordingHelp.txt")//
    public static final RuntimeOptionKey<String> StartFlightRecording = new RuntimeOptionKey<>("", Immutable);

    @Option(help = "file:doc-files/FlightRecorderLoggingHelp.txt")//
    public static final RuntimeOptionKey<String> FlightRecorderLogging = new RuntimeOptionKey<>("all=warning", Immutable);

    @Option(help = "file:doc-files/FlightRecorderOptionsHelp.txt")//
    public static final RuntimeOptionKey<String> FlightRecorderOptions = new RuntimeOptionKey<>("", Immutable);

    public static String reportsPath() {
        Path reportsPath = ImageSingletons.lookup(ReportingSupport.class).reportsPath;
        if (reportsPath.isAbsolute()) {
            return reportsPath.toString();
        }
        return Paths.get(Path.getValue()).resolve(reportsPath).toString();
    }

    public static class ReportingSupport {
        Path reportsPath;

        public ReportingSupport(Path reportingPath) {
            this.reportsPath = reportingPath;
        }
    }

    @Fold
    public static int getPageSize() {
        int value = ConcealedOptions.PageSize.getValue();
        if (value == 0) {
            /*
             * Assume at least a 64k page size if none was specified. This maximizes compatibility
             * because images can be executed as long as run-time page size <= build-time page size.
             */
            return Math.max(64 * 1024, Unsafe.getUnsafe().pageSize());
        }
        assert value > 0 : value;
        return value;
    }

    @Option(help = "Specifies how many details are printed for certain diagnostic thunks, e.g.: 'DumpThreads:1,DumpRegisters:2'. " +
                    "A value of 1 will result in the maximum amount of information, higher values will print less information. " +
                    "By default, the most detailed output is enabled for all diagnostic thunks. Wildcards (*) are supported in the name of the diagnostic thunk.", type = Expert)//
    public static final RuntimeOptionKey<String> DiagnosticDetails = new RuntimeOptionKey<>("", RelevantForCompilationIsolates) {
        @Override
        protected void onValueUpdate(EconomicMap<OptionKey<?>, Object> values, String oldValue, String newValue) {
            super.onValueUpdate(values, oldValue, newValue);
            SubstrateDiagnostics.updateInitialInvocationCounts(newValue);
        }
    };

    @Option(help = "Only print diagnostic output that is async signal safe.", type = OptionType.Expert)//
    public static final HostedOptionKey<Boolean> AsyncSignalSafeDiagnostics = new HostedOptionKey<>(false);

    @Option(help = "Specifies the number of entries that diagnostic buffers have.", type = OptionType.Debug)//
    public static final HostedOptionKey<Integer> DiagnosticBufferSize = new HostedOptionKey<>(30);

    @Option(help = "Determines if frame anchors are verified at run-time.", type = OptionType.Debug)//
    public static final HostedOptionKey<Boolean> VerifyFrameAnchors = new HostedOptionKey<>(false);

    @Option(help = "Determines if frame accesses are verified at run-time.", type = OptionType.Debug)//
    public static final HostedOptionKey<Boolean> VerifyFrameAccess = new HostedOptionKey<>(false);

    @SuppressWarnings("unused")//
    @APIOption(name = "configure-reflection-metadata", deprecated = "This option has no function anymore.")//
    @Option(help = "Enable runtime instantiation of reflection objects for non-invoked methods.", type = OptionType.Expert, deprecated = true)//
    public static final HostedOptionKey<Boolean> ConfigureReflectionMetadata = new HostedOptionKey<>(true);

    @Option(help = "Include a list of methods included in the image for runtime inspection.", type = OptionType.Expert)//
    public static final HostedOptionKey<Boolean> IncludeMethodData = new HostedOptionKey<>(true);

    @Option(help = "Verify type states computed by the static analysis at run time. This is useful when diagnosing problems in the static analysis, but reduces peak performance significantly.", type = OptionType.Debug)//
    public static final HostedOptionKey<Boolean> VerifyTypes = new HostedOptionKey<>(false);

    @Option(help = "Run reachability handlers concurrently during analysis.", type = Expert, deprecated = true, deprecationMessage = "This option was introduced to simplify migration to GraalVM 22.2 and will be removed in a future release")//
    public static final HostedOptionKey<Boolean> RunReachabilityHandlersConcurrently = new HostedOptionKey<>(true);

    @Option(help = "Force many trampolines to be needed for inter-method calls. Normally trampolines are only used when a method destination is outside the range of a pc-relative branch instruction.", type = OptionType.Debug)//
    public static final HostedOptionKey<Boolean> UseDirectCallTrampolinesALot = new HostedOptionKey<>(false);

    @Option(help = "Initializes and runs main entry point in a new native thread.", type = Expert)//
    public static final HostedOptionKey<Boolean> RunMainInNewThread = new HostedOptionKey<>(false) {
        @Override
        public Boolean getValue(OptionValues values) {
            return getValueOrDefault(values.getMap());
        }

        @Override
        public Boolean getValueOrDefault(UnmodifiableEconomicMap<OptionKey<?>, Object> values) {
            if (!values.containsKey(this) && Platform.includedIn(Platform.LINUX.class) && LibCBase.targetLibCIs(MuslLibC.class)) {
                return true;
            }
            return (Boolean) values.get(this, this.getDefaultValue());
        }
    };

    @Option(help = "Instead of abort, only warn if image builder classes are found on the image class-path.", type = OptionType.Debug, //
                    deprecated = true, deprecationMessage = "This option was introduced to simplify migration to GraalVM 23.0 and will be removed in a future release")//
    public static final HostedOptionKey<Boolean> AllowDeprecatedBuilderClassesOnImageClasspath = new HostedOptionKey<>(false);

    @APIOption(name = "exact-reachability-metadata", defaultValue = "")//
    @Option(help = "file:doc-files/ExactReachabilityMetadataHelp.txt")//
    public static final HostedOptionKey<AccumulatingLocatableMultiOptionValue.Strings> ThrowMissingRegistrationErrors = new HostedOptionKey<>(AccumulatingLocatableMultiOptionValue.Strings.build());

    @APIOption(name = "exact-reachability-metadata-path")//
    @Option(help = "file:doc-files/ExactReachabilityMetadataPathHelp.txt")//
    public static final HostedOptionKey<AccumulatingLocatableMultiOptionValue.Strings> ThrowMissingRegistrationErrorsPaths = new HostedOptionKey<>(
                    AccumulatingLocatableMultiOptionValue.Strings.build());

    public enum ReportingMode {
        Warn,
        Throw,
        ExitTest,
        Exit
    }

    @Option(help = {"Select the mode in which the missing reflection registrations will be reported.",
                    "Possible values are:",
                    "\"Throw\" (default): Throw a MissingReflectionRegistrationError;",
                    "\"Exit\": Call System.exit() to avoid accidentally catching the error;",
                    "\"Warn\": Print a message to stdout, including a stack trace to see what caused the issue."})//
    public static final RuntimeOptionKey<ReportingMode> MissingRegistrationReportingMode = new RuntimeOptionKey<>(
                    ReportingMode.Throw);

    @Option(help = "Number of context lines printed for each missing registration error in Warn mode")//
    public static final RuntimeOptionKey<Integer> MissingRegistrationWarnContextLines = new RuntimeOptionKey<>(8);

    @Option(help = "Instead of warning, throw IOExceptions for link-at-build-time resources at build time")//
    public static final HostedOptionKey<Boolean> ThrowLinkAtBuildTimeIOExceptions = new HostedOptionKey<>(false);

    @Option(help = "Allows the addresses of pinned objects to be passed to other code.", type = OptionType.Expert) //
    public static final HostedOptionKey<Boolean> PinnedObjectAddressing = new HostedOptionKey<>(true);

    @Option(help = "Enable and disable normal processing of flags relating to experimental options.", type = OptionType.Expert, stability = OptionStability.EXPERIMENTAL) //
    public static final HostedOptionKey<Boolean> UnlockExperimentalVMOptions = new HostedOptionKey<>(false);

    @Option(help = "Deprecated, option no longer has any effect.", deprecated = true, deprecationMessage = "It no longer has any effect, and no replacement is available")//
    public static final HostedOptionKey<Boolean> UseOldMethodHandleIntrinsics = new HostedOptionKey<>(false);

    @Option(help = "Include all classes, methods, and fields from given modules", type = OptionType.Debug) //
    public static final HostedOptionKey<AccumulatingLocatableMultiOptionValue.Strings> IncludeAllFromModule = new HostedOptionKey<>(AccumulatingLocatableMultiOptionValue.Strings.build());

    @Option(help = "Include all classes, methods, fields, and resources from given paths", type = OptionType.Debug) //
    public static final HostedOptionKey<AccumulatingLocatableMultiOptionValue.Strings> IncludeAllFromPath = new HostedOptionKey<>(AccumulatingLocatableMultiOptionValue.Strings.build());

    @Option(help = "Include all classes, methods, fields, and resources from the class path", type = OptionType.Debug) //
    public static final HostedOptionKey<Boolean> IncludeAllFromClassPath = new HostedOptionKey<>(false);

    public static boolean includeAll() {
        return IncludeAllFromModule.hasBeenSet() || IncludeAllFromPath.hasBeenSet() || IncludeAllFromClassPath.hasBeenSet();
    }

    @Option(help = "Run layered image base layer open-world analysis. Includes all public types and methods that can be reached using normal Java access rules.")//
    public static final HostedOptionKey<Boolean> LayeredBaseImageAnalysis = new HostedOptionKey<>(false);

    @Option(help = "Support for calls via the Java Foreign Function and Memory API", type = Expert) //
    public static final HostedOptionKey<Boolean> ForeignAPISupport = new HostedOptionKey<>(false);

    @Option(help = "Support for intrinsics from the Java Vector API", type = Expert) //
    public static final HostedOptionKey<Boolean> VectorAPISupport = new HostedOptionKey<>(false);

    @Option(help = "Assume new types cannot be added after analysis", type = OptionType.Expert) //
    public static final HostedOptionKey<Boolean> ClosedTypeWorld = new HostedOptionKey<>(true) {
        @Override
        protected void onValueUpdate(EconomicMap<OptionKey<?>, Object> values, Boolean oldValue, Boolean newValue) {
            ClosedTypeWorldHubLayout.update(values, newValue);
        }
    };

    @Option(help = "Use the closed type world dynamic hub representation. This is only allowed when the option ClosedTypeWorld is also set to true.", type = OptionType.Expert) //
    public static final HostedOptionKey<Boolean> ClosedTypeWorldHubLayout = new HostedOptionKey<>(true);

    @Fold
    public static boolean useClosedTypeWorldHubLayout() {
        return ClosedTypeWorldHubLayout.getValue();
    }

    @Fold
    public static boolean useClosedTypeWorld() {
        return ClosedTypeWorld.getValue();
    }

    @Option(help = "Throws an exception on potential type conflict during heap persisting if enabled", type = OptionType.Debug) //
    public static final HostedOptionKey<Boolean> AbortOnNameConflict = new HostedOptionKey<>(false);

    @Option(help = "Enables logging of failed hash code injection", type = OptionType.Debug) //
    public static final HostedOptionKey<Boolean> LoggingHashCodeInjection = new HostedOptionKey<>(false);

    public static class TruffleStableOptions {

        @Option(help = "Automatically copy the necessary language resources to the resources/languages directory next to the produced image." +
                        "Language resources for each language are specified in the native-image-resources.filelist file located in the language home directory." +
                        "If there is no native-image-resources.filelist file in the language home directory or the file is empty, then no resources are copied.", type = User, stability = OptionStability.STABLE)//
        public static final HostedOptionKey<Boolean> CopyLanguageResources = new HostedOptionKey<>(true);
    }

    @Option(help = "Reduce the amount of metadata in the image for implicit exceptions by removing inlining information from the stack trace. " +
                    "This makes the image smaller, but also the stack trace of implicit exceptions less precise.", type = OptionType.Expert)//
    public static final HostedOptionKey<Boolean> ReduceImplicitExceptionStackTraceInformation = new HostedOptionKey<>(false);

    @Option(help = "Allow all instantiated types to be allocated via Unsafe.allocateInstance().", type = OptionType.Expert, //
                    deprecated = true, deprecationMessage = "ThrowMissingRegistrationErrors is the preferred way of configuring this on a per-type level.") //
    public static final HostedOptionKey<Boolean> AllowUnsafeAllocationOfAllInstantiatedTypes = new HostedOptionKey<>(null);

    @Option(help = "Enable fallback to mremap for initializing the image heap.")//
    public static final HostedOptionKey<Boolean> MremapImageHeap = new HostedOptionKey<>(true, key -> {
        if (!Platform.includedIn(Platform.LINUX.class)) {
            throw UserError.invalidOptionValue(key, key.getValue(), "Mapping the image heap with mremap() is only supported on Linux.");
        }
    });
}<|MERGE_RESOLUTION|>--- conflicted
+++ resolved
@@ -1080,14 +1080,8 @@
     }
 
     @Fold
-<<<<<<< HEAD
-    public static final boolean needsExitHandlers() {
-        return ConcealedOptions.InstallExitHandlers.getValue() || VMInspectionOptions.hasJfrSupport() || VMInspectionOptions.hasNativeMemoryTrackingSupport() ||
-                        VMInspectionOptions.hasGcNotificationSupport();
-=======
     public static boolean needsExitHandlers() {
         return ConcealedOptions.InstallExitHandlers.getValue() || VMInspectionOptions.hasJfrSupport() || VMInspectionOptions.hasNativeMemoryTrackingSupport();
->>>>>>> ce344dd4
     }
 
     @Option(help = "Overwrites the available number of processors provided by the OS. Any value <= 0 means using the processor count from the OS.")//
