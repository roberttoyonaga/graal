/*
 * Copyright (c) 2023, 2023, Oracle and/or its affiliates. All rights reserved.
 * Copyright (c) 2023, 2023, Red Hat Inc. All rights reserved.
 * DO NOT ALTER OR REMOVE COPYRIGHT NOTICES OR THIS FILE HEADER.
 *
 * This code is free software; you can redistribute it and/or modify it
 * under the terms of the GNU General Public License version 2 only, as
 * published by the Free Software Foundation.  Oracle designates this
 * particular file as subject to the "Classpath" exception as provided
 * by Oracle in the LICENSE file that accompanied this code.
 *
 * This code is distributed in the hope that it will be useful, but WITHOUT
 * ANY WARRANTY; without even the implied warranty of MERCHANTABILITY or
 * FITNESS FOR A PARTICULAR PURPOSE.  See the GNU General Public License
 * version 2 for more details (a copy is included in the LICENSE file that
 * accompanied this code).
 *
 * You should have received a copy of the GNU General Public License version
 * 2 along with this work; if not, write to the Free Software Foundation,
 * Inc., 51 Franklin St, Fifth Floor, Boston, MA 02110-1301 USA.
 *
 * Please contact Oracle, 500 Oracle Parkway, Redwood Shores, CA 94065 USA
 * or visit www.oracle.com if you need additional information or have any
 * questions.
 */
package com.oracle.svm.test.jfr;

import static org.junit.Assert.assertTrue;

import java.nio.file.Path;
import java.time.Duration;
import java.util.Collections;
import java.util.IdentityHashMap;
import java.util.Map;
import java.util.Map.Entry;

import org.junit.After;

import com.oracle.svm.test.jfr.events.EndStreamEvent;
import com.oracle.svm.test.jfr.events.StartStreamEvent;

import jdk.jfr.Configuration;
import jdk.jfr.consumer.RecordingStream;

public abstract class JfrStreamingTest extends AbstractJfrTest {
    private static final int JFR_MAX_SIZE = 100 * 1024 * 1024;
    private final Map<RecordingStream, JfrStreamState> streamStates = Collections.synchronizedMap(new IdentityHashMap<>());

    @After
    public void cleanupStreams() {
        /* Close all streams in case that one remained open due to some error. */
        for (Entry<RecordingStream, JfrStreamState> entry : streamStates.entrySet()) {
            entry.getKey().close();
        }
    }

    protected RecordingStream startStream(String[] events) throws Throwable {
        Configuration config = getDefaultConfiguration();
        RecordingStream stream = new RecordingStream(config);
        streamStates.put(stream, new JfrStreamState(events));

        stream.setMaxSize(JFR_MAX_SIZE);

        stream.enable("com.jfr.StartStream");
        stream.onEvent("com.jfr.StartStream", e -> streamStates.get(stream).started = true);

        stream.enable("com.jfr.EndStream");
        stream.onEvent("com.jfr.EndStream", e -> {
            stream.close();
            streamStates.get(stream).endedSuccessfully = true;
        });
        enableEvents(stream, events);
        startStream(stream);
        return stream;
    }

    protected void stopStream(RecordingStream stream, EventValidator validator) throws Throwable {
        Path jfrFile = createTempJfrFile();
        stream.dump(jfrFile);
        closeStream(stream);

        JfrStreamState state = streamStates.get(stream);
        checkRecording(validator, jfrFile, state);
    }

    private void startStream(RecordingStream stream) throws InterruptedException {
        stream.startAsync();
        JfrStreamState state = streamStates.get(stream);
        /* Wait until the started thread can handle events. */
        waitUntilTrue(() -> {
            if (!state.started) {
                StartStreamEvent event = new StartStreamEvent();
                event.commit();
                return false;
            }
            return true;
        });
    }

    private void closeStream(RecordingStream stream) throws InterruptedException {
        /*
         * We require a signal to close the stream, because if we close the stream immediately after
         * dumping, the dump may not have had time to finish.
         */
        EndStreamEvent event = new EndStreamEvent();
        event.commit();
        stream.awaitTermination(Duration.ofSeconds(10));
        assertTrue("unable to find stream end event signal in stream", streamStates.get(stream).endedSuccessfully);
    }

    private static void enableEvents(RecordingStream stream, String[] events) {
        /* Additionally, enable all events that the test case wants to test explicitly. */
        for (String event : events) {
<<<<<<< HEAD
            stream.enable(event).withStackTrace();
=======
            stream.enable(event).withThreshold(Duration.ZERO);
>>>>>>> 047e13e0
        }
    }

    private static class JfrStreamState extends JfrRecordingState {
        volatile boolean started = false;
        volatile boolean endedSuccessfully = false;

        JfrStreamState(String[] testedEvents) {
            super(testedEvents);
        }
    }
}<|MERGE_RESOLUTION|>--- conflicted
+++ resolved
@@ -111,11 +111,7 @@
     private static void enableEvents(RecordingStream stream, String[] events) {
         /* Additionally, enable all events that the test case wants to test explicitly. */
         for (String event : events) {
-<<<<<<< HEAD
-            stream.enable(event).withStackTrace();
-=======
-            stream.enable(event).withThreshold(Duration.ZERO);
->>>>>>> 047e13e0
+            stream.enable(event).withStackTrace().withThreshold(Duration.ZERO);
         }
     }
 
