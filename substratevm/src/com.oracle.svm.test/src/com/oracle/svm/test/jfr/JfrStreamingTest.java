/*
 * Copyright (c) 2023, 2023, Oracle and/or its affiliates. All rights reserved.
 * Copyright (c) 2023, 2023, Red Hat Inc. All rights reserved.
 * DO NOT ALTER OR REMOVE COPYRIGHT NOTICES OR THIS FILE HEADER.
 *
 * This code is free software; you can redistribute it and/or modify it
 * under the terms of the GNU General Public License version 2 only, as
 * published by the Free Software Foundation.  Oracle designates this
 * particular file as subject to the "Classpath" exception as provided
 * by Oracle in the LICENSE file that accompanied this code.
 *
 * This code is distributed in the hope that it will be useful, but WITHOUT
 * ANY WARRANTY; without even the implied warranty of MERCHANTABILITY or
 * FITNESS FOR A PARTICULAR PURPOSE.  See the GNU General Public License
 * version 2 for more details (a copy is included in the LICENSE file that
 * accompanied this code).
 *
 * You should have received a copy of the GNU General Public License version
 * 2 along with this work; if not, write to the Free Software Foundation,
 * Inc., 51 Franklin St, Fifth Floor, Boston, MA 02110-1301 USA.
 *
 * Please contact Oracle, 500 Oracle Parkway, Redwood Shores, CA 94065 USA
 * or visit www.oracle.com if you need additional information or have any
 * questions.
 */
package com.oracle.svm.test.jfr;

import static org.junit.Assert.assertTrue;

import java.nio.file.Path;
import java.time.Duration;
import java.util.Collections;
import java.util.IdentityHashMap;
import java.util.Map;
import java.util.Map.Entry;

import org.junit.After;

import com.oracle.svm.test.jfr.events.EndStreamEvent;
import com.oracle.svm.test.jfr.events.StartStreamEvent;

import jdk.jfr.Configuration;
import jdk.jfr.consumer.RecordingStream;

public abstract class JfrStreamingTest extends AbstractJfrTest {
    private static final int JFR_MAX_SIZE = 100 * 1024 * 1024;
    private final Map<RecordingStream, JfrStreamState> streamStates = Collections.synchronizedMap(new IdentityHashMap<>());

    @After
    public void cleanupStreams() {
        /* Close all streams in case that one remained open due to some error. */
        for (Entry<RecordingStream, JfrStreamState> entry : streamStates.entrySet()) {
            entry.getKey().close();
        }
    }

    protected RecordingStream startStream(String[] events) throws Throwable {
        Configuration config = getDefaultConfiguration();
        RecordingStream stream = new RecordingStream(config);
        streamStates.put(stream, new JfrStreamState(events));

        stream.setMaxSize(JFR_MAX_SIZE);

        stream.enable("com.jfr.StartStream");
        stream.onEvent("com.jfr.StartStream", e -> streamStates.get(stream).started = true);

        stream.enable("com.jfr.EndStream");
        stream.onEvent("com.jfr.EndStream", e -> {
            stream.close();
            streamStates.get(stream).endedSuccessfully = true;
        });
        enableEvents(stream, events);
        startStream(stream);
        return stream;
    }

    protected void stopStream(RecordingStream stream, EventValidator validator) throws Throwable {
        Path jfrFile = createTempJfrFile();
        stream.dump(jfrFile);
        closeStream(stream);

        JfrStreamState state = streamStates.get(stream);
        checkRecording(validator, jfrFile, state);
    }

    private void startStream(RecordingStream stream) throws InterruptedException {
        stream.startAsync();
        JfrStreamState state = streamStates.get(stream);
        /* Wait until the started thread can handle events. */
        waitUntilTrue(() -> {
            if (!state.started) {
                StartStreamEvent event = new StartStreamEvent();
                event.commit();
                return false;
            }
            return true;
        });
    }

    private void closeStream(RecordingStream stream) throws InterruptedException {
        /*
         * We require a signal to close the stream, because if we close the stream immediately after
         * dumping, the dump may not have had time to finish.
         */
        EndStreamEvent event = new EndStreamEvent();
        event.commit();
        stream.awaitTermination(Duration.ofSeconds(10));
        assertTrue("unable to find stream end event signal in stream", streamStates.get(stream).endedSuccessfully);
    }

<<<<<<< HEAD
    private void enableEvents() {
        /* Additionally, enable all events that the test case wants to test explicitly.
        * They are enabled with stack traces to test if stack trace data is serialized correctly at flushes.*/
        String[] events = getTestedEvents();
=======
    private static void enableEvents(RecordingStream stream, String[] events) {
        /* Additionally, enable all events that the test case wants to test explicitly. */
>>>>>>> c994e04b
        for (String event : events) {
            stream.enable(event).withStackTrace();
        }
    }

    private static class JfrStreamState extends JfrRecordingState {
        volatile boolean started = false;
        volatile boolean endedSuccessfully = false;

        JfrStreamState(String[] testedEvents) {
            super(testedEvents);
        }
    }
}<|MERGE_RESOLUTION|>--- conflicted
+++ resolved
@@ -108,15 +108,8 @@
         assertTrue("unable to find stream end event signal in stream", streamStates.get(stream).endedSuccessfully);
     }
 
-<<<<<<< HEAD
-    private void enableEvents() {
-        /* Additionally, enable all events that the test case wants to test explicitly.
-        * They are enabled with stack traces to test if stack trace data is serialized correctly at flushes.*/
-        String[] events = getTestedEvents();
-=======
     private static void enableEvents(RecordingStream stream, String[] events) {
         /* Additionally, enable all events that the test case wants to test explicitly. */
->>>>>>> c994e04b
         for (String event : events) {
             stream.enable(event).withStackTrace();
         }
