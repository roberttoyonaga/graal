suite = {
    "mxversion": "5.189.0",
    "name": "substratevm",
<<<<<<< HEAD
    "version" : "1.0.0-rc8",
    "release" : True,
=======
    "version" : "1.0.0-rc9",
    "release" : False,
>>>>>>> 4fec8124
    "url" : "https://github.com/oracle/graal/tree/master/substratevm",

    "developer" : {
        "name" : "SubstrateVM developers",
        "email" : "graal-dev@openjdk.java.net",
        "organization" : "Graal",
        "organizationUrl" : "http://openjdk.java.net/projects/graal",
    },
    "scm" : {
        "url" : "https://github.com/oracle/graal",
        "read" : "https://github.com/oracle/graal.git",
        "write" : "git@github.com:oracle/graal.git",
    },

    "defaultLicense" : "GPLv2-CPE",

    "versionConflictResolution": "latest",

    "imports": {
        "suites": [
            {
                "name": "compiler",
                "subdir": True,
                "urls" : [
                    {"url" : "https://curio.ssw.jku.at/nexus/content/repositories/snapshots", "kind" : "binary"},
                ]
            },
            {
                "name": "regex",
                "subdir": True,
                "urls" : [
                    {"url" : "https://curio.ssw.jku.at/nexus/content/repositories/snapshots", "kind" : "binary"},
                ]
            },
        ]
    },

    "projects": {
        "com.oracle.svm.core": {
            "subDir": "src",
            "sourceDirs": [
                "src",
                "headers",
            ],
            "dependencies": [
                "sdk:GRAAL_SDK",
                "compiler:GRAAL",
            ],
            "javaCompliance": "8+",
            "checkstyleVersion" : "8.8",
            "annotationProcessors": [
                "compiler:GRAAL_NODEINFO_PROCESSOR",
                "compiler:GRAAL_REPLACEMENTS_PROCESSOR",
                "compiler:GRAAL_OPTIONS_PROCESSOR",
            ],
            "workingSets": "SVM",
        },

        "com.oracle.svm.core.jdk8": {
            "subDir": "src",
            "sourceDirs": ["src"],
            "dependencies": ["com.oracle.svm.core"],
            "javaCompliance": "8",
            "checkstyleVersion" : "8.8",
            "workingSets": "SVM",
        },

        "com.oracle.svm.core.jdk9": {
            "subDir": "src",
            "sourceDirs": ["src"],
            "dependencies": ["com.oracle.svm.core"],
            "imports" : [
                "jdk.internal.misc",
                "jdk.internal.perf",
            ],
            "javaCompliance": "9+",
            "multiReleaseJarVersion": "9",
            "checkstyleVersion" : "8.8",
            "workingSets": "SVM",
        },

        "com.oracle.svm.core.genscavenge": {
            "subDir": "src",
            "sourceDirs": [
                "src",
            ],
            "dependencies": [
                "com.oracle.svm.core.graal",
            ],
            "checkstyle": "com.oracle.svm.core",
            "javaCompliance": "8+",
            "annotationProcessors": [
                "compiler:GRAAL_NODEINFO_PROCESSOR",
                "compiler:GRAAL_REPLACEMENTS_PROCESSOR",
                "compiler:GRAAL_OPTIONS_PROCESSOR",
            ],
            "workingSets": "SVM",
        },

        "com.oracle.svm.core.graal": {
            "subDir": "src",
            "sourceDirs": ["src"],
            "dependencies": [
                "com.oracle.svm.core",
                "compiler:GRAAL",
            ],
            "checkstyle": "com.oracle.svm.core",
            "javaCompliance": "8+",
            "annotationProcessors": [
                "compiler:GRAAL_NODEINFO_PROCESSOR",
                "compiler:GRAAL_REPLACEMENTS_PROCESSOR",
                "compiler:GRAAL_OPTIONS_PROCESSOR",
            ],
            "workingSets": "SVM",
        },

        "com.oracle.svm.core.posix": {
            "subDir": "src",
            "sourceDirs": ["src"],
            "dependencies": ["com.oracle.svm.core"],
            "checkstyle": "com.oracle.svm.core",
            "javaCompliance": "8+",
            "annotationProcessors": [
                "compiler:GRAAL_NODEINFO_PROCESSOR",
                "compiler:GRAAL_REPLACEMENTS_PROCESSOR",
                "compiler:GRAAL_OPTIONS_PROCESSOR",
            ],
            "workingSets": "SVM",
            "findbugs": "false",
        },

        "com.oracle.svm.core.windows": {
            "subDir": "src",
            "sourceDirs": ["src"],
            "dependencies": ["com.oracle.svm.core"],
            "checkstyle": "com.oracle.svm.core",
            "javaCompliance": "8+",
            "annotationProcessors": [
                "compiler:GRAAL_NODEINFO_PROCESSOR",
                "compiler:GRAAL_REPLACEMENTS_PROCESSOR",
                "compiler:GRAAL_OPTIONS_PROCESSOR",
            ],
            "workingSets": "SVM",
            "findbugs": "false",
        },

        "com.oracle.graal.pointsto": {
            "subDir": "src",
            "sourceDirs": ["src"],
            "dependencies": [
                "compiler:GRAAL",
            ],
            "checkstyle": "com.oracle.graal.pointsto",
            "javaCompliance": "8+",
            "checkstyleVersion" : "8.8",
            "annotationProcessors": [
                "compiler:GRAAL_NODEINFO_PROCESSOR",
                "compiler:GRAAL_REPLACEMENTS_PROCESSOR",
                "compiler:GRAAL_OPTIONS_PROCESSOR",
            ],
            "workingSets": "SVM",
        },

        "com.oracle.svm.hosted": {
            "subDir": "src",
            "sourceDirs": ["src"],
            "dependencies": [
                "com.oracle.objectfile",
                "com.oracle.svm.core.graal",
                "com.oracle.graal.pointsto",
            ],
            "javaCompliance": "8+",
            "checkstyleVersion" : "8.8",
            "annotationProcessors": [
                "compiler:GRAAL_NODEINFO_PROCESSOR",
                "compiler:GRAAL_REPLACEMENTS_PROCESSOR",
                "compiler:GRAAL_OPTIONS_PROCESSOR",
            ],
            "workingSets": "SVM",
        },

        "com.oracle.svm.native": {
            "subDir": "src",
            "native": True,
            "vpath": True,
            "buildEnv": {
                "ARCH": "<arch>",
                "OS": "<os>"
            },
            "results": [
                "<os>-<arch>/libstrictmath.a",
                "<os>-<arch>/liblibchelper.a",
                "<os>-<arch>/include/cpufeatures.h",
                "<os>-<arch>/include/jni.h",
                "<os>-<arch>/include/jni_md.h",
            ],
        },

        "com.oracle.svm.jni": {
            "subDir": "src",
            "sourceDirs": ["src"],
            "dependencies": [
                "com.oracle.svm.hosted",
            ],
            "checkstyle": "com.oracle.svm.core",
            "workingSets": "SVM",
            "annotationProcessors": [
                "compiler:GRAAL_NODEINFO_PROCESSOR",
                "compiler:GRAAL_REPLACEMENTS_PROCESSOR",
                "compiler:GRAAL_OPTIONS_PROCESSOR",
            ],
            "javaCompliance": "8+",
            "findbugs": "false",
        },

        "com.oracle.svm.driver": {
            "subDir": "src",
            "sourceDirs": [
                "src",
                "resources"
            ],
            "dependencies": [
                "com.oracle.svm.graal",
                "com.oracle.svm.reflect",
            ],
            "checkstyle": "com.oracle.svm.driver",
            "checkstyleVersion" : "8.8",
            "workingSets": "SVM",
            "annotationProcessors": [
                "compiler:GRAAL_NODEINFO_PROCESSOR",
                "compiler:GRAAL_REPLACEMENTS_PROCESSOR",
                "compiler:GRAAL_OPTIONS_PROCESSOR",
            ],
            "javaCompliance": "8+",
            "findbugs": "false",
        },

        "com.oracle.svm.junit": {
            "subDir": "src",
            "sourceDirs": ["src"],
            "dependencies": [
                "com.oracle.svm.reflect",
                "mx:JUNIT_TOOL",
            ],
            "checkstyle": "com.oracle.svm.core",
            "workingSets": "SVM",
            "annotationProcessors": [
                "compiler:GRAAL_OPTIONS_PROCESSOR",
            ],
            "javaCompliance": "8+",
            "findbugs": "false",
        },

        "com.oracle.svm.test": {
            "subDir": "src",
            "sourceDirs": ["src"],
            "dependencies": [
                "mx:JUNIT_TOOL",
                "sdk:GRAAL_SDK",
            ],
            "checkstyle": "com.oracle.svm.core",
            "workingSets": "SVM",
            "annotationProcessors": [
                "compiler:GRAAL_OPTIONS_PROCESSOR",
            ],
            "javaCompliance": "8+",
            "findbugs": "false",
        },

        "com.oracle.svm.reflect": {
            "subDir": "src",
            "sourceDirs": ["src"],
            "dependencies": [
                "com.oracle.svm.hosted",
            ],
            "checkstyle": "com.oracle.svm.core",
            "workingSets": "SVM",
            "annotationProcessors": [
                "compiler:GRAAL_OPTIONS_PROCESSOR",
            ],
            "javaCompliance": "8+",
            "findbugs": "false",
        },

        "com.oracle.svm.tutorial" : {
            "subDir": "src",
            "sourceDirs" : ["src"],
            "dependencies" : ["com.oracle.svm.core"],
            "checkstyle" : "com.oracle.svm.truffle",
            "javaCompliance" : "8+",
            "annotationProcessors" : [
                "compiler:GRAAL_NODEINFO_PROCESSOR",
                "compiler:GRAAL_REPLACEMENTS_PROCESSOR",
                "compiler:GRAAL_OPTIONS_PROCESSOR",
            ],
            "workingSets" : "SVM",
            "findbugs" : "false",
        },

        "com.oracle.objectfile" : {
            "subDir": "src",
            "sourceDirs" : ["src"],
            "dependencies" : [],
            "checkstyle" : "com.oracle.svm.hosted",
            "javaCompliance" : "8+",
            "annotationProcessors" : ["compiler:GRAAL_OPTIONS_PROCESSOR"],
            "workingSets" : "SVM",
            "findbugs" : "false",
        },

        "com.oracle.svm.graal": {
            "subDir": "src",
            "sourceDirs": ["src"],
            "dependencies": [
                "com.oracle.svm.hosted",
                "truffle:TRUFFLE_API",
            ],
            "checkstyle": "com.oracle.svm.hosted",
            "javaCompliance": "8+",
            "annotationProcessors": [
                "compiler:GRAAL_NODEINFO_PROCESSOR",
                "compiler:GRAAL_REPLACEMENTS_PROCESSOR",
                "compiler:GRAAL_OPTIONS_PROCESSOR",
            ],
        },

        "com.oracle.svm.thirdparty": {
            "subDir": "src",
            "sourceDirs": ["src"],
            "dependencies": [
                "com.oracle.svm.core",
            ],
            "checkstyle": "com.oracle.svm.truffle",
            "javaCompliance": "8+",
            "annotationProcessors": [
                "compiler:GRAAL_NODEINFO_PROCESSOR",
                "compiler:GRAAL_REPLACEMENTS_PROCESSOR",
                "compiler:GRAAL_OPTIONS_PROCESSOR",
            ],
            "workingSets": "SVM",
        },

        "com.oracle.svm.truffle": {
            "subDir": "src",
            "sourceDirs": ["src"],
            "dependencies": [
                "com.oracle.svm.graal",
            ],
            "checkstyle": "com.oracle.svm.truffle",
            "javaCompliance": "8+",
            "checkstyleVersion" : "8.8",
            "annotationProcessors": [
                "compiler:GRAAL_SERVICEPROVIDER_PROCESSOR",
                "compiler:GRAAL_NODEINFO_PROCESSOR",
                "compiler:GRAAL_REPLACEMENTS_PROCESSOR",
                "compiler:GRAAL_OPTIONS_PROCESSOR",
            ],
            "workingSets": "SVM",
        },

        "com.oracle.svm.truffle.nfi": {
            "subDir": "src",
            "sourceDirs": ["src"],
            "dependencies": [
                "com.oracle.svm.truffle",
                "truffle:TRUFFLE_NFI",
                "com.oracle.svm.core.posix", # Posix dependency is temporary, see GR-11751
            ],
            "checkstyle": "com.oracle.svm.truffle",
            "javaCompliance": "8+",
            "annotationProcessors": [
                "truffle:TRUFFLE_DSL_PROCESSOR",
            ],
            "workingSets": "SVM",
        },

        "com.oracle.svm.libffi": {
            "subDir": "src",
            "native": True,
            "vpath": True,
            "results": [
                "<os>-<arch>/libffi.a",
                "<os>-<arch>/include/ffi.h",
                "<os>-<arch>/include/ffitarget.h",
                "<os>-<arch>/include/trufflenfi.h",
                "<os>-<arch>/include/svm_libffi.h",
            ],
            "buildEnv": {
                "LIBFFI_SRC": "<path:truffle:LIBFFI>",
                "TRUFFLE_NFI": "<path:truffle:TRUFFLE_NFI_NATIVE>",
                "ARCH": "<arch>",
                "OS": "<os>"
            },
            "buildDependencies": [
                "truffle:TRUFFLE_NFI_NATIVE",
            ],
        },

        "com.oracle.svm.jline": {
            "subDir": "src",
            "sourceDirs": ["src"],
            "dependencies": [
                "com.oracle.svm.core",
                "truffle:JLINE",
            ],
            "checkstyle": "com.oracle.svm.truffle",
            "javaCompliance": "8+",
            "annotationProcessors": [
                "compiler:GRAAL_NODEINFO_PROCESSOR",
                "compiler:GRAAL_REPLACEMENTS_PROCESSOR",
                "compiler:GRAAL_OPTIONS_PROCESSOR",
            ],
            "workingSets": "SVM",
            "findbugs": "false",
        },

        "com.oracle.svm.polyglot": {
            "subDir": "src",
            "sourceDirs": ["src"],
            "generatedDependencies": [
                "com.oracle.svm.graal",
            ],
            "checkstyle": "com.oracle.svm.truffle",
            "javaCompliance": "8+",
            "annotationProcessors": [
                "compiler:GRAAL_NODEINFO_PROCESSOR",
                "compiler:GRAAL_REPLACEMENTS_PROCESSOR",
                "compiler:GRAAL_OPTIONS_PROCESSOR",
            ],
            "workingSets": "SVM",
            "findbugs": "false",
        },

        "org.graalvm.polyglot.nativeapi" : {
            "subDir": "src",
            "sourceDirs" : [
                "src",
                "resources",
            ],
            "dependencies" : [
                "sdk:GRAAL_SDK",
                "com.oracle.svm.hosted",
            ],
            "buildDependencies" : [
                "org.graalvm.polyglot.nativeapi.native",
            ],
            "checkstyle": "org.graalvm.polyglot.nativeapi",
            "checkstyleVersion" : "8.8",
            "javaCompliance" : "8+",
            "annotationProcessors" : [
                "compiler:GRAAL_NODEINFO_PROCESSOR",
                "compiler:GRAAL_REPLACEMENTS_PROCESSOR",
                "compiler:GRAAL_OPTIONS_PROCESSOR",
            ],
            "workingSets" : "SVM",
            "findbugs": "false",
        },

        "org.graalvm.polyglot.nativeapi.native" : {
            "subDir" : "src",
            "native" : True,
            "vpath": True,
            "os_arch" : {
                "linux": {
                    "amd64" : {
                        "results" : ["<os>-<arch>/polyglot-nativeapi.o"],
                    },
                },
                "darwin": {
                    "amd64" : {
                        "results" : ["<os>-<arch>/polyglot-nativeapi.o"],
                    },
                },
                "windows": {
                    "amd64" : {
                        "results" : ["<os>-<arch>/polyglot-nativeapi.obj"],
                    },
                },
            },
            "buildEnv": {
                "ARCH": "<arch>",
                "OS": "<os>"
            },
        },
    },

    "distributions": {
        #
        # External Distributions
        #
        "SVM": {
            "subDir": "src",
            "description" : "SubstrateVM image builder components",
            "dependencies": [
                "com.oracle.svm.hosted",
                "com.oracle.svm.truffle.nfi",
                "com.oracle.svm.core",
                "com.oracle.svm.core.jdk8",
                "com.oracle.svm.core.jdk9",
                "com.oracle.svm.core.posix",
                "com.oracle.svm.core.windows",
                "com.oracle.svm.core.genscavenge",
            ],
            "overlaps" : [
                "SVM_CORE", "SVM_HOSTED",
            ],
            "distDependencies": [
                "SVM_HOSTED_NATIVE",
                "sdk:GRAAL_SDK",
                "OBJECTFILE",
                "POINTSTO",
                "mx:JUNIT_TOOL",
                "truffle:TRUFFLE_NFI",
                "compiler:GRAAL",
            ],
        },

        "SVM_CORE": {
            "subDir": "src",
            "dependencies": [
                "com.oracle.svm.core",
                "com.oracle.svm.core.graal",
                "com.oracle.svm.core.genscavenge",
            ],
            "distDependencies": [
                "sdk:GRAAL_SDK",
                "compiler:GRAAL",
            ],
            "exclude": [
            ],
            "maven": False
        },

        "SVM_HOSTED": {
            "subDir": "src",
            "dependencies": [
                "com.oracle.svm.truffle",
            ],
            "distDependencies": [
                "sdk:GRAAL_SDK",
                "compiler:GRAAL",
                "OBJECTFILE",
                "POINTSTO",
            ],
            "overlaps" : [
                "SVM_CORE",
            ],
            "exclude": [
            ],
            "maven": False
        },

        "LIBRARY_SUPPORT": {
            "subDir": "src",
            "description" : "SubstrateVM basic library-support components",
            "dependencies": [
                "com.oracle.svm.jni",
                "com.oracle.svm.jline",
                "com.oracle.svm.junit",
                "com.oracle.svm.polyglot",
                "com.oracle.svm.thirdparty",
            ],
            "distDependencies": [
                "sdk:GRAAL_SDK",
                "SVM",
                "OBJECTFILE",
                "compiler:GRAAL",
            ],
            "exclude": [
                "truffle:JLINE",
            ],
        },

        "OBJECTFILE": {
            "subDir": "src",
            "description" : "SubstrateVM object file writing library",
            "dependencies": [
                "com.oracle.objectfile"
            ],
        },

        #
        # Native Projects
        #
        "SVM_HOSTED_NATIVE": {
            "dependencies": [
                "com.oracle.svm.native",
                "com.oracle.svm.libffi"
            ],
            "native": True,
            "platformDependent" : True,
            "platforms" : [
                "linux-amd64",
                "darwin-amd64",
            ],
            "description" : "SubstrateVM image builder native components",
            "relpath": True,
            "output": "clibraries",
            "maven": True
        },

        #
        # Internal Distributions
        #
        "SVM_DRIVER": {
            "subDir": "src",
            "description" : "SubstrateVM native-image building tool",
            "mainClass": "com.oracle.svm.driver.NativeImage",
            "dependencies": [
                "com.oracle.svm.driver",
            ],
            "distDependencies": [
                "LIBRARY_SUPPORT",
            ],
        },

        "POINTSTO": {
            "subDir": "src",
            "description" : "SubstrateVM static analysis to find ahead-of-time the code",
            "dependencies": [
                "com.oracle.graal.pointsto",
            ],
            "distDependencies": [
                "compiler:GRAAL",
            ],
            "exclude": [
            ],
        },

        "SVM_TESTS" : {
          "relpath" : True,
          "dependencies" : [
            "com.oracle.svm.test",
          ],
          "distDependencies": [
            "mx:JUNIT_TOOL",
            "sdk:GRAAL_SDK",
          ],
          "testDistribution" : True,
        },

        "POLYGLOT_NATIVE_API" : {
            "dependencies": [
                "org.graalvm.polyglot.nativeapi",
            ],
            "distDependencies": [
                "sdk:GRAAL_SDK",
                "SVM",
            ],
            "maven": False
        },

        "POLYGLOT_NATIVE_API_HEADERS" : {
            "native" : True,
            "platformDependent" : True,
            "description" : "polyglot.nativeapi header files for the GraalVM build process",
            "layout" : {
                "./" : [
                    "file:<path:org.graalvm.polyglot.nativeapi>/resources/*.h",
                ],
            },
        },

        "POLYGLOT_NATIVE_API_SUPPORT" : {
            "native" : True,
            "platformDependent" : True,
            "description" : "polyglot.nativeapi support distribution for the GraalVM",
            "os_arch" : {
                "linux": {
                    "amd64" : {
                         "layout" : {
                             "./" : [
                                 "dependency:org.graalvm.polyglot.nativeapi.native/<os>-<arch>/*.o",
                             ],
                         },
                    },
                },
                "darwin": {
                    "amd64" : {
                         "layout" : {
                             "./" : [
                                 "dependency:org.graalvm.polyglot.nativeapi.native/<os>-<arch>/*.o",
                             ],
                         },
                    },
                },
                "windows": {
                    "amd64" : {
                         "layout" : {
                             "./" : [
                                 "dependency:org.graalvm.polyglot.nativeapi.native/<os>-<arch>/*.obj",
                             ],
                         },
                    },
                },
            },
        },

        "SVM_GRAALVM_SUPPORT" : {
            "native" : True,
            "platformDependent" : True,
            "description" : "SubstrateVM support distribution for the GraalVM",
            "layout" : {
                "bin/rebuild-images" : "file:mx.substratevm/rebuild-images.sh",
                "clibraries/" : ["extracted-dependency:substratevm:SVM_HOSTED_NATIVE"],
                "builder/clibraries/" : ["extracted-dependency:substratevm:SVM_HOSTED_NATIVE"],
            },
        },

        "NATIVE_IMAGE_JUNIT_SUPPORT" : {
            "native" : True,
            "description" : "Native-image based junit testing support",
            "layout" : {
                "native-image.properties" : "file:mx.substratevm/tools-junit.properties",
            },
        },
    },
}<|MERGE_RESOLUTION|>--- conflicted
+++ resolved
@@ -1,13 +1,8 @@
 suite = {
     "mxversion": "5.189.0",
     "name": "substratevm",
-<<<<<<< HEAD
-    "version" : "1.0.0-rc8",
-    "release" : True,
-=======
     "version" : "1.0.0-rc9",
     "release" : False,
->>>>>>> 4fec8124
     "url" : "https://github.com/oracle/graal/tree/master/substratevm",
 
     "developer" : {
