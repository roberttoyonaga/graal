{
  "README": "This file contains definitions that are useful for the hocon and jsonnet CI files of the graal and graal-enterprise repositories.",
  "ci": {
<<<<<<< HEAD
    "overlay": "e6f236224aade8e1e67a114ef197f2550bfe294a"
=======
    "overlay": "65bcab83e432554ab0e55cf2b20a263d9f929b05"
>>>>>>> 72f73fd6
  },

  "COMMENT.mx": [
    "This must always point to HEAD in the master branch but can be used to point to",
    "another branch/commit in a PR when mx changes are required for the PR."
  ],
  "mx_version" : "HEAD"
}<|MERGE_RESOLUTION|>--- conflicted
+++ resolved
@@ -1,11 +1,7 @@
 {
   "README": "This file contains definitions that are useful for the hocon and jsonnet CI files of the graal and graal-enterprise repositories.",
   "ci": {
-<<<<<<< HEAD
-    "overlay": "e6f236224aade8e1e67a114ef197f2550bfe294a"
-=======
     "overlay": "65bcab83e432554ab0e55cf2b20a263d9f929b05"
->>>>>>> 72f73fd6
   },
 
   "COMMENT.mx": [
